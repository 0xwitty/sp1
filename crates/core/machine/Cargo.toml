--- conflicted
+++ resolved
@@ -79,11 +79,8 @@
 glob = "0.3.1"
 
 [features]
-<<<<<<< HEAD
 default = []
 programs = []
-=======
->>>>>>> f9640e86
 debug = []
 bigint-rug = ["sp1-curves/bigint-rug"]
 sys = []
