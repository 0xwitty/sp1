use core::{
    borrow::{Borrow, BorrowMut},
    mem::size_of,
};
use std::marker::PhantomData;

use crate::air::MemoryAirBuilder;
use generic_array::GenericArray;
use num::{BigUint, One, Zero};
use p3_air::{Air, AirBuilder, BaseAir};
use p3_field::{AbstractField, PrimeField32};
use p3_matrix::{dense::RowMajorMatrix, Matrix};
use sp1_core_executor::{
    events::{ByteLookupEvent, ByteRecord, EdDecompressEvent, FieldOperation, PrecompileEvent},
    syscalls::SyscallCode,
    ExecutionRecord, Program,
};
use sp1_curves::{
    edwards::{
        ed25519::{ed25519_sqrt, Ed25519BaseField},
        EdwardsParameters, WordsFieldElement,
    },
    params::{limbs_from_vec, FieldParameters, Limbs},
};
use sp1_derive::AlignedBorrow;
use sp1_stark::air::{BaseAirBuilder, InteractionScope, MachineAir, SP1AirBuilder};
use typenum::U32;

use crate::{
    memory::{MemoryReadCols, MemoryWriteCols},
    operations::field::{field_op::FieldOpCols, field_sqrt::FieldSqrtCols, range::FieldLtCols},
    utils::{limbs_from_access, limbs_from_prev_access, pad_rows_fixed},
};

pub const NUM_ED_DECOMPRESS_COLS: usize = size_of::<EdDecompressCols<u8>>();

/// A set of columns to compute `EdDecompress` given a pointer to a 16 word slice formatted as such:
/// The 31st byte of the slice is the sign bit. The second half of the slice is the 255-bit
/// compressed Y (without sign bit).
///
/// After `EdDecompress`, the first 32 bytes of the slice are overwritten with the decompressed X.
#[derive(Debug, Clone, AlignedBorrow)]
#[repr(C)]
pub struct EdDecompressCols<T> {
    pub is_real: T,
    pub shard: T,
    pub clk: T,
    pub nonce: T,
    pub ptr: T,
    pub sign: T,
    pub x_access: GenericArray<MemoryWriteCols<T>, WordsFieldElement>,
    pub y_access: GenericArray<MemoryReadCols<T>, WordsFieldElement>,
    pub(crate) y_range: FieldLtCols<T, Ed25519BaseField>,
    pub(crate) yy: FieldOpCols<T, Ed25519BaseField>,
    pub(crate) u: FieldOpCols<T, Ed25519BaseField>,
    pub(crate) dyy: FieldOpCols<T, Ed25519BaseField>,
    pub(crate) v: FieldOpCols<T, Ed25519BaseField>,
    pub(crate) u_div_v: FieldOpCols<T, Ed25519BaseField>,
    pub(crate) x: FieldSqrtCols<T, Ed25519BaseField>,
    pub(crate) neg_x: FieldOpCols<T, Ed25519BaseField>,
}

impl<F: PrimeField32> EdDecompressCols<F> {
    pub fn populate<P: FieldParameters, E: EdwardsParameters>(
        &mut self,
        event: EdDecompressEvent,
        record: &mut ExecutionRecord,
    ) {
        let mut new_byte_lookup_events = Vec::new();
        self.is_real = F::from_bool(true);
        self.shard = F::from_canonical_u32(event.shard);
        self.clk = F::from_canonical_u32(event.clk);
        self.ptr = F::from_canonical_u32(event.ptr);
        self.nonce = F::from_canonical_u32(
            record.nonce_lookup.get(&event.lookup_id).copied().unwrap_or_default(),
        );
        self.sign = F::from_bool(event.sign);
        for i in 0..8 {
            self.x_access[i].populate(event.x_memory_records[i], &mut new_byte_lookup_events);
            self.y_access[i].populate(event.y_memory_records[i], &mut new_byte_lookup_events);
        }

        let y = &BigUint::from_bytes_le(&event.y_bytes);
        self.populate_field_ops::<E>(&mut new_byte_lookup_events, event.shard, y);

        record.add_byte_lookup_events(new_byte_lookup_events);
    }

    fn populate_field_ops<E: EdwardsParameters>(
        &mut self,
        blu_events: &mut Vec<ByteLookupEvent>,
        shard: u32,
        y: &BigUint,
    ) {
        let one = BigUint::one();
        self.y_range.populate(blu_events, shard, y, &Ed25519BaseField::modulus());
        let yy = self.yy.populate(blu_events, shard, y, y, FieldOperation::Mul);
        let u = self.u.populate(blu_events, shard, &yy, &one, FieldOperation::Sub);
        let dyy = self.dyy.populate(blu_events, shard, &E::d_biguint(), &yy, FieldOperation::Mul);
        let v = self.v.populate(blu_events, shard, &one, &dyy, FieldOperation::Add);
        let u_div_v = self.u_div_v.populate(blu_events, shard, &u, &v, FieldOperation::Div);
        let x = self.x.populate(blu_events, shard, &u_div_v, ed25519_sqrt);
        self.neg_x.populate(blu_events, shard, &BigUint::zero(), &x, FieldOperation::Sub);
    }
}

impl<V: Copy> EdDecompressCols<V> {
    pub fn eval<AB: SP1AirBuilder<Var = V>, P: FieldParameters, E: EdwardsParameters>(
        &self,
        builder: &mut AB,
    ) where
        V: Into<AB::Expr>,
    {
        builder.assert_bool(self.sign);

        let y: Limbs<V, U32> = limbs_from_prev_access(&self.y_access);
        let max_num_limbs = P::to_limbs_field_vec(&Ed25519BaseField::modulus());
        self.y_range.eval(
            builder,
            &y,
            &limbs_from_vec::<AB::Expr, P::Limbs, AB::F>(max_num_limbs),
            self.is_real,
        );
        self.yy.eval(builder, &y, &y, FieldOperation::Mul, self.is_real);
        self.u.eval(
            builder,
            &self.yy.result,
            &[AB::Expr::one()].iter(),
            FieldOperation::Sub,
            self.is_real,
        );
        let d_biguint = E::d_biguint();
        let d_const = E::BaseField::to_limbs_field::<AB::F, _>(&d_biguint);
        self.dyy.eval(builder, &d_const, &self.yy.result, FieldOperation::Mul, self.is_real);
        self.v.eval(
            builder,
            &[AB::Expr::one()].iter(),
            &self.dyy.result,
            FieldOperation::Add,
            self.is_real,
        );
        self.u_div_v.eval(
            builder,
            &self.u.result,
            &self.v.result,
            FieldOperation::Div,
            self.is_real,
        );
        self.x.eval(builder, &self.u_div_v.result, AB::F::zero(), self.is_real);
        self.neg_x.eval(
            builder,
            &[AB::Expr::zero()].iter(),
            &self.x.multiplication.result,
            FieldOperation::Sub,
            self.is_real,
        );

        builder.eval_memory_access_slice(
            self.shard,
            self.clk,
            self.ptr,
            &self.x_access,
            self.is_real,
        );
        builder.eval_memory_access_slice(
            self.shard,
            self.clk,
            self.ptr.into() + AB::F::from_canonical_u32(32),
            &self.y_access,
            self.is_real,
        );

        // Constrain that the correct result is written into x.
        let x_limbs: Limbs<V, U32> = limbs_from_access(&self.x_access);
        builder.when(self.is_real).when(self.sign).assert_all_eq(self.neg_x.result, x_limbs);
        builder
            .when(self.is_real)
            .when_not(self.sign)
            .assert_all_eq(self.x.multiplication.result, x_limbs);

        builder.receive_syscall(
            self.shard,
            self.clk,
            self.nonce,
            AB::F::from_canonical_u32(SyscallCode::ED_DECOMPRESS.syscall_id()),
            self.ptr,
            self.sign,
            self.is_real,
            InteractionScope::Local,
        );
    }
}

#[derive(Default)]
pub struct EdDecompressChip<E> {
    _phantom: PhantomData<E>,
}

impl<E: EdwardsParameters> EdDecompressChip<E> {
    pub const fn new() -> Self {
        Self { _phantom: PhantomData }
    }
}

impl<F: PrimeField32, E: EdwardsParameters> MachineAir<F> for EdDecompressChip<E> {
    type Record = ExecutionRecord;

    type Program = Program;

    fn name(&self) -> String {
        "EdDecompress".to_string()
    }

    fn generate_trace(
        &self,
        input: &ExecutionRecord,
        output: &mut ExecutionRecord,
    ) -> RowMajorMatrix<F> {
        let mut rows = Vec::new();
        let events = input.get_precompile_events(SyscallCode::ED_DECOMPRESS);

        for (_, event) in events {
            let event = if let PrecompileEvent::EdDecompress(event) = event {
                event
            } else {
                unreachable!();
            };
            let mut row = [F::zero(); NUM_ED_DECOMPRESS_COLS];
            let cols: &mut EdDecompressCols<F> = row.as_mut_slice().borrow_mut();
            cols.populate::<E::BaseField, E>(event.clone(), output);

            rows.push(row);
        }

        pad_rows_fixed(
            &mut rows,
            || {
                let mut row = [F::zero(); NUM_ED_DECOMPRESS_COLS];
                let cols: &mut EdDecompressCols<F> = row.as_mut_slice().borrow_mut();
                let zero = BigUint::zero();
                cols.populate_field_ops::<E>(&mut vec![], 0, &zero);
                row
            },
            input.fixed_log2_rows::<F, _>(self),
        );

        let mut trace = RowMajorMatrix::new(
            rows.into_iter().flatten().collect::<Vec<_>>(),
            NUM_ED_DECOMPRESS_COLS,
        );

        // Write the nonces to the trace.
        for i in 0..trace.height() {
            let cols: &mut EdDecompressCols<F> = trace.values
                [i * NUM_ED_DECOMPRESS_COLS..(i + 1) * NUM_ED_DECOMPRESS_COLS]
                .borrow_mut();
            cols.nonce = F::from_canonical_usize(i);
        }

        trace
    }

    fn included(&self, shard: &Self::Record) -> bool {
<<<<<<< HEAD
        !shard.get_precompile_events(SyscallCode::ED_DECOMPRESS).is_empty()
=======
        if let Some(shape) = shard.shape.as_ref() {
            shape.included::<F, _>(self)
        } else {
            !shard.get_precompile_events(SyscallCode::ED_DECOMPRESS).is_empty()
        }
>>>>>>> 8f1749e3
    }
}

impl<F, E: EdwardsParameters> BaseAir<F> for EdDecompressChip<E> {
    fn width(&self) -> usize {
        NUM_ED_DECOMPRESS_COLS
    }
}

impl<AB, E: EdwardsParameters> Air<AB> for EdDecompressChip<E>
where
    AB: SP1AirBuilder,
{
    fn eval(&self, builder: &mut AB) {
        let main = builder.main();
        let local = main.row_slice(0);
        let local: &EdDecompressCols<AB::Var> = (*local).borrow();
        let next = main.row_slice(1);
        let next: &EdDecompressCols<AB::Var> = (*next).borrow();

        // Constrain the incrementing nonce.
        builder.when_first_row().assert_zero(local.nonce);
        builder.when_transition().assert_eq(local.nonce + AB::Expr::one(), next.nonce);

        local.eval::<AB, E::BaseField, E>(builder);
    }
}

#[cfg(test)]
pub mod tests {
    use sp1_core_executor::Program;
    use sp1_stark::CpuProver;

    use crate::utils::{self, tests::ED_DECOMPRESS_ELF};

    #[test]
    fn test_ed_decompress() {
        utils::setup_logger();
        let program = Program::from(ED_DECOMPRESS_ELF).unwrap();
        utils::run_test::<CpuProver<_, _>>(program).unwrap();
    }
}<|MERGE_RESOLUTION|>--- conflicted
+++ resolved
@@ -261,15 +261,11 @@
     }
 
     fn included(&self, shard: &Self::Record) -> bool {
-<<<<<<< HEAD
-        !shard.get_precompile_events(SyscallCode::ED_DECOMPRESS).is_empty()
-=======
         if let Some(shape) = shard.shape.as_ref() {
             shape.included::<F, _>(self)
         } else {
             !shard.get_precompile_events(SyscallCode::ED_DECOMPRESS).is_empty()
         }
->>>>>>> 8f1749e3
     }
 }
 
