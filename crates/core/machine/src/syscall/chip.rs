use crate::utils::pad_rows_fixed;
use core::fmt;
use itertools::Itertools;
use p3_air::{Air, BaseAir};
use p3_field::AbstractField;
use p3_field::PrimeField32;
use p3_matrix::{dense::RowMajorMatrix, Matrix};
use p3_maybe_rayon::prelude::IntoParallelRefIterator;
use p3_maybe_rayon::prelude::ParallelBridge;
use p3_maybe_rayon::prelude::ParallelIterator;
<<<<<<< HEAD
use p3_maybe_rayon::prelude::ParallelSlice;
use sp1_core_executor::events::{ByteLookupEvent, ByteRecord};
=======
use sp1_core_executor::events::GlobalInteractionEvent;
>>>>>>> 50919bec
use sp1_core_executor::{events::SyscallEvent, ExecutionRecord, Program};
use sp1_derive::AlignedBorrow;
use sp1_stark::air::AirInteraction;
use sp1_stark::air::{InteractionScope, MachineAir, SP1AirBuilder};
use sp1_stark::InteractionKind;
use std::{
    borrow::{Borrow, BorrowMut},
    mem::size_of,
};
/// The number of main trace columns for `SyscallChip`.
pub const NUM_SYSCALL_COLS: usize = size_of::<SyscallCols<u8>>();

#[derive(Debug, Clone, Copy, PartialEq, Eq, PartialOrd, Ord, Hash)]
pub enum SyscallShardKind {
    Core,
    Precompile,
}

/// A chip that stores the syscall invocations.
pub struct SyscallChip {
    shard_kind: SyscallShardKind,
}

impl SyscallChip {
    pub const fn new(shard_kind: SyscallShardKind) -> Self {
        Self { shard_kind }
    }

    pub const fn core() -> Self {
        Self::new(SyscallShardKind::Core)
    }

    pub const fn precompile() -> Self {
        Self::new(SyscallShardKind::Precompile)
    }

    pub fn shard_kind(&self) -> SyscallShardKind {
        self.shard_kind
    }
}

pub const SYSCALL_INITIAL_DIGEST_POS_COPY: usize = 60;

/// The column layout for the chip.
#[derive(AlignedBorrow, Clone, Copy)]
#[repr(C)]
pub struct SyscallCols<T: Copy> {
    /// The shard number of the syscall.
    pub shard: T,

    /// The bottom 16 bits of clk of the syscall.
    pub clk_16: T,

    /// The top 8 bits of clk of the syscall.
    pub clk_8: T,

    /// The syscall_id of the syscall.
    pub syscall_id: T,

    /// The arg1.
    pub arg1: T,

    /// The arg2.
    pub arg2: T,

    pub is_real: T,
}

impl<F: PrimeField32> MachineAir<F> for SyscallChip {
    type Record = ExecutionRecord;

    type Program = Program;

    fn name(&self) -> String {
        format!("Syscall{}", self.shard_kind).to_string()
    }

    fn generate_dependencies(&self, input: &ExecutionRecord, output: &mut ExecutionRecord) {
        let events = match self.shard_kind {
            SyscallShardKind::Core => &input
                .syscall_events
                .iter()
                .filter(|e| e.syscall_code.should_send() == 1)
                .copied()
                .collect::<Vec<_>>(),
            SyscallShardKind::Precompile => &input
                .precompile_events
                .all_events()
                .map(|(event, _)| event.to_owned())
                .collect::<Vec<_>>(),
        };
<<<<<<< HEAD
        let chunk_size = std::cmp::max(events.len() / num_cpus::get(), 1);
        let blu_batches = events
            .par_chunks(chunk_size)
            .map(|events| {
                let mut blu: HashMap<ByteLookupEvent, usize> = HashMap::new();
                events.iter().for_each(|event| {
                    let mut row = [F::zero(); NUM_SYSCALL_COLS];
                    let cols: &mut SyscallCols<F> = row.as_mut_slice().borrow_mut();
                    let clk_16 = (event.clk & 65535) as u16;
                    let clk_8 = (event.clk >> 16) as u8;
                    cols.global_interaction_cols.populate_syscall_range_check_witness(
                        event.shard,
                        clk_16,
                        clk_8,
                        event.syscall_code.syscall_id(),
                        true,
                        &mut blu,
                    );
                });
                blu
            })
            .collect::<Vec<_>>();
        output.add_byte_lookup_events_from_maps(blu_batches.iter().collect_vec());
=======

        let events = events
            .iter()
            .map(|event| {
                let clk_16 = ((event.clk & 65535) as u16) as u32;
                let clk_8 = ((event.clk >> 16) as u8) as u32;

                GlobalInteractionEvent {
                    message: [
                        event.shard,
                        clk_16,
                        clk_8,
                        event.syscall_id,
                        event.arg1,
                        event.arg2,
                        0,
                    ],
                    is_receive: self.shard_kind == SyscallShardKind::Precompile,
                }
            })
            .collect_vec();
        output.global_interaction_events.extend(events);
>>>>>>> 50919bec
    }

    fn generate_trace(
        &self,
        input: &ExecutionRecord,
        _output: &mut ExecutionRecord,
    ) -> RowMajorMatrix<F> {
        let row_fn = |syscall_event: &SyscallEvent, _: bool| {
            let mut row = [F::zero(); NUM_SYSCALL_COLS];
            let cols: &mut SyscallCols<F> = row.as_mut_slice().borrow_mut();

            debug_assert!(syscall_event.clk < (1 << 24));
            let clk_16 = (syscall_event.clk & 65535) as u16;
            let clk_8 = (syscall_event.clk >> 16) as u8;

            cols.shard = F::from_canonical_u32(syscall_event.shard);
            cols.clk_16 = F::from_canonical_u16(clk_16);
            cols.clk_8 = F::from_canonical_u8(clk_8);
            cols.syscall_id = F::from_canonical_u32(syscall_event.syscall_code.syscall_id());
            cols.arg1 = F::from_canonical_u32(syscall_event.arg1);
            cols.arg2 = F::from_canonical_u32(syscall_event.arg2);
            cols.is_real = F::one();
<<<<<<< HEAD
            cols.global_interaction_cols.populate_syscall(
                syscall_event.shard,
                clk_16,
                clk_8,
                syscall_event.syscall_code.syscall_id(),
                syscall_event.arg1,
                syscall_event.arg2,
                is_receive,
                true,
            );
=======

>>>>>>> 50919bec
            row
        };

        let mut rows = match self.shard_kind {
            SyscallShardKind::Core => input
                .syscall_events
                .par_iter()
                .filter(|event| event.syscall_code.should_send() == 1)
                .map(|event| row_fn(event, false))
                .collect::<Vec<_>>(),
            SyscallShardKind::Precompile => input
                .precompile_events
                .all_events()
                .map(|(event, _)| event)
                .par_bridge()
                .map(|event| row_fn(event, true))
                .collect::<Vec<_>>(),
        };

        // Pad the trace to a power of two depending on the proof shape in `input`.
        pad_rows_fixed(
            &mut rows,
            || [F::zero(); NUM_SYSCALL_COLS],
            input.fixed_log2_rows::<F, _>(self),
        );

        RowMajorMatrix::new(rows.into_iter().flatten().collect::<Vec<_>>(), NUM_SYSCALL_COLS)
    }

    fn included(&self, shard: &Self::Record) -> bool {
        if let Some(shape) = shard.shape.as_ref() {
            shape.included::<F, _>(self)
        } else {
            match self.shard_kind {
                SyscallShardKind::Core => {
                    shard
                        .syscall_events
                        .iter()
                        .filter(|e| e.syscall_code.should_send() == 1)
                        .take(1)
                        .count()
                        > 0
                }
                SyscallShardKind::Precompile => {
                    !shard.precompile_events.is_empty()
                        && shard.cpu_events.is_empty()
                        && shard.global_memory_initialize_events.is_empty()
                        && shard.global_memory_finalize_events.is_empty()
                }
            }
        }
    }

    fn commit_scope(&self) -> InteractionScope {
        InteractionScope::Local
    }
}

impl<AB> Air<AB> for SyscallChip
where
    AB: SP1AirBuilder,
{
    fn eval(&self, builder: &mut AB) {
        let main = builder.main();
        let local = main.row_slice(0);
        let local: &SyscallCols<AB::Var> = (*local).borrow();

        builder.assert_eq(
            local.is_real * local.is_real * local.is_real,
            local.is_real * local.is_real * local.is_real,
        );

        match self.shard_kind {
            SyscallShardKind::Core => {
                builder.receive_syscall(
                    local.shard,
                    local.clk_16 + local.clk_8 * AB::Expr::from_canonical_u32(1 << 16),
                    local.syscall_id,
                    local.arg1,
                    local.arg2,
                    local.is_real,
                    InteractionScope::Local,
                );

                // Send the interaction to the global table.
                builder.send(
                    AirInteraction::new(
                        vec![
                            local.shard.into(),
                            local.clk_16.into(),
                            local.clk_8.into(),
                            local.syscall_id.into(),
                            local.arg1.into(),
                            local.arg2.into(),
                            AB::Expr::zero(),
                            local.is_real.into() * AB::Expr::one(),
                            local.is_real.into() * AB::Expr::zero(),
                        ],
                        local.is_real.into(),
                        InteractionKind::Global,
                    ),
                    InteractionScope::Local,
                );
            }
            SyscallShardKind::Precompile => {
                builder.send_syscall(
                    local.shard,
                    local.clk_16 + local.clk_8 * AB::Expr::from_canonical_u32(1 << 16),
                    local.syscall_id,
                    local.arg1,
                    local.arg2,
                    local.is_real,
                    InteractionScope::Local,
                );

                // Send the interaction to the global table.
                builder.send(
                    AirInteraction::new(
                        vec![
                            local.shard.into(),
                            local.clk_16.into(),
                            local.clk_8.into(),
                            local.syscall_id.into(),
                            local.arg1.into(),
                            local.arg2.into(),
                            AB::Expr::zero(),
                            local.is_real.into() * AB::Expr::zero(),
                            local.is_real.into() * AB::Expr::one(),
                        ],
                        local.is_real.into(),
                        InteractionKind::Global,
                    ),
                    InteractionScope::Local,
                );
            }
        }
    }
}

impl<F> BaseAir<F> for SyscallChip {
    fn width(&self) -> usize {
        NUM_SYSCALL_COLS
    }
}

impl fmt::Display for SyscallShardKind {
    fn fmt(&self, f: &mut fmt::Formatter<'_>) -> fmt::Result {
        match self {
            SyscallShardKind::Core => write!(f, "Core"),
            SyscallShardKind::Precompile => write!(f, "Precompile"),
        }
    }
}<|MERGE_RESOLUTION|>--- conflicted
+++ resolved
@@ -8,12 +8,9 @@
 use p3_maybe_rayon::prelude::IntoParallelRefIterator;
 use p3_maybe_rayon::prelude::ParallelBridge;
 use p3_maybe_rayon::prelude::ParallelIterator;
-<<<<<<< HEAD
 use p3_maybe_rayon::prelude::ParallelSlice;
+use sp1_core_executor::events::GlobalInteractionEvent;
 use sp1_core_executor::events::{ByteLookupEvent, ByteRecord};
-=======
-use sp1_core_executor::events::GlobalInteractionEvent;
->>>>>>> 50919bec
 use sp1_core_executor::{events::SyscallEvent, ExecutionRecord, Program};
 use sp1_derive::AlignedBorrow;
 use sp1_stark::air::AirInteraction;
@@ -105,34 +102,10 @@
                 .map(|(event, _)| event.to_owned())
                 .collect::<Vec<_>>(),
         };
-<<<<<<< HEAD
-        let chunk_size = std::cmp::max(events.len() / num_cpus::get(), 1);
-        let blu_batches = events
-            .par_chunks(chunk_size)
-            .map(|events| {
-                let mut blu: HashMap<ByteLookupEvent, usize> = HashMap::new();
-                events.iter().for_each(|event| {
-                    let mut row = [F::zero(); NUM_SYSCALL_COLS];
-                    let cols: &mut SyscallCols<F> = row.as_mut_slice().borrow_mut();
-                    let clk_16 = (event.clk & 65535) as u16;
-                    let clk_8 = (event.clk >> 16) as u8;
-                    cols.global_interaction_cols.populate_syscall_range_check_witness(
-                        event.shard,
-                        clk_16,
-                        clk_8,
-                        event.syscall_code.syscall_id(),
-                        true,
-                        &mut blu,
-                    );
-                });
-                blu
-            })
-            .collect::<Vec<_>>();
-        output.add_byte_lookup_events_from_maps(blu_batches.iter().collect_vec());
-=======
 
         let events = events
             .iter()
+            .filter(|e| e.syscall_code.should_send() == 1)
             .map(|event| {
                 let clk_16 = ((event.clk & 65535) as u16) as u32;
                 let clk_8 = ((event.clk >> 16) as u8) as u32;
@@ -152,7 +125,6 @@
             })
             .collect_vec();
         output.global_interaction_events.extend(events);
->>>>>>> 50919bec
     }
 
     fn generate_trace(
@@ -175,20 +147,6 @@
             cols.arg1 = F::from_canonical_u32(syscall_event.arg1);
             cols.arg2 = F::from_canonical_u32(syscall_event.arg2);
             cols.is_real = F::one();
-<<<<<<< HEAD
-            cols.global_interaction_cols.populate_syscall(
-                syscall_event.shard,
-                clk_16,
-                clk_8,
-                syscall_event.syscall_code.syscall_id(),
-                syscall_event.arg1,
-                syscall_event.arg2,
-                is_receive,
-                true,
-            );
-=======
-
->>>>>>> 50919bec
             row
         };
 
