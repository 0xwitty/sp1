//! Verifies left shift.
//!
//! This module implements left shift (b << c) as a combination of bit and byte shifts.
//!
//! The shift amount c is decomposed into two components:
//!
//! - num_bits_to_shift = c % 8: Represents the fine-grained bit-level shift.
//! - num_bytes_to_shift = c // 8: Represents the coarser byte-level shift.
//!
//! Bit shifting is done by multiplying b by 2^num_bits_to_shift. Byte shifting is done by shifting
//! words. The logic looks as follows:
//!
//! c = take the least significant 5 bits of c
//! num_bytes_to_shift = c // 8
//! num_bits_to_shift = c % 8
//!
//! # "Bit shift"
//! bit_shift_multiplier = pow(2, num_bits_to_shift)
//! bit_shift_result = bit_shift_multiplier * b
//!
//! # "Byte shift"
//! for i in range(WORD_SIZE):
//!     if i < num_bytes_to_shift:
//!         assert(a[i] == 0)
//!     else:
//!         assert(a[i] == bit_shift_result[i - num_bytes_to_shift])
//!
//! Notes:
//!
//! - Ideally, we would calculate b * pow(2, c), but pow(2, c) could overflow in F.
//! - Shifting by a multiple of 8 bits is easy (=num_bytes_to_shift) since we just shift words.

use core::{
    borrow::{Borrow, BorrowMut},
    mem::size_of,
};

use hashbrown::HashMap;
use itertools::Itertools;
use p3_air::{Air, AirBuilder, BaseAir};
use p3_field::{AbstractField, PrimeField};
use p3_matrix::{dense::RowMajorMatrix, Matrix};
use p3_maybe_rayon::prelude::{ParallelIterator, ParallelSlice};
use sp1_core_executor::{
    events::{AluEvent, ByteLookupEvent, ByteRecord},
    ExecutionRecord, Opcode, Program, DEFAULT_PC_INC,
};
use sp1_derive::AlignedBorrow;
use sp1_primitives::consts::WORD_SIZE;
use sp1_stark::{air::MachineAir, Word};

use crate::{air::SP1CoreAirBuilder, utils::pad_rows_fixed};

/// The number of main trace columns for `ShiftLeft`.
pub const NUM_SHIFT_LEFT_COLS: usize = size_of::<ShiftLeftCols<u8>>();

/// The number of bits in a byte.
pub const BYTE_SIZE: usize = 8;

/// A chip that implements bitwise operations for the opcodes SLL and SLLI.
#[derive(Default)]
pub struct ShiftLeft;

/// The column layout for the chip.
#[derive(AlignedBorrow, Default, Debug, Clone, Copy)]
#[repr(C)]
pub struct ShiftLeftCols<T> {
    /// The program counter.
    pub pc: T,

    /// The output operand.
    pub a: Word<T>,

    /// The first input operand.
    pub b: Word<T>,

    /// The second input operand.
    pub c: Word<T>,

    /// The least significant byte of `c`. Used to verify `shift_by_n_bits` and `shift_by_n_bytes`.
    pub c_least_sig_byte: [T; BYTE_SIZE],

    /// A boolean array whose `i`th element indicates whether `num_bits_to_shift = i`.
    pub shift_by_n_bits: [T; BYTE_SIZE],

    /// The number to multiply to shift `b` by `num_bits_to_shift`. (i.e., `2^num_bits_to_shift`)
    pub bit_shift_multiplier: T,

    /// The result of multiplying `b` by `bit_shift_multiplier`.
    pub bit_shift_result: [T; WORD_SIZE],

    /// The carry propagated when multiplying `b` by `bit_shift_multiplier`.
    pub bit_shift_result_carry: [T; WORD_SIZE],

    /// A boolean array whose `i`th element indicates whether `num_bytes_to_shift = i`.
    pub shift_by_n_bytes: [T; WORD_SIZE],

    pub is_real: T,
}

impl<F: PrimeField> MachineAir<F> for ShiftLeft {
    type Record = ExecutionRecord;

    type Program = Program;

    fn name(&self) -> String {
        "ShiftLeft".to_string()
    }

    fn generate_trace(
        &self,
        input: &ExecutionRecord,
        _: &mut ExecutionRecord,
    ) -> RowMajorMatrix<F> {
        // Generate the trace rows for each event.
        let mut rows: Vec<[F; NUM_SHIFT_LEFT_COLS]> = vec![];
        let shift_left_events = input.shift_left_events.clone();
        for event in shift_left_events.iter() {
            let mut row = [F::zero(); NUM_SHIFT_LEFT_COLS];
            let cols: &mut ShiftLeftCols<F> = row.as_mut_slice().borrow_mut();
            let mut blu = Vec::new();
            self.event_to_row(event, cols, &mut blu);
            rows.push(row);
        }

        // Pad the trace to a power of two depending on the proof shape in `input`.
        pad_rows_fixed(
            &mut rows,
            || [F::zero(); NUM_SHIFT_LEFT_COLS],
            input.fixed_log2_rows::<F, _>(self),
        );

        // Convert the trace to a row major matrix.
        let mut trace = RowMajorMatrix::new(
            rows.into_iter().flatten().collect::<Vec<_>>(),
            NUM_SHIFT_LEFT_COLS,
        );

        // Create the template for the padded rows. These are fake rows that don't fail on some
        // sanity checks.
        let padded_row_template = {
            let mut row = [F::zero(); NUM_SHIFT_LEFT_COLS];
            let cols: &mut ShiftLeftCols<F> = row.as_mut_slice().borrow_mut();
            cols.shift_by_n_bits[0] = F::one();
            cols.shift_by_n_bytes[0] = F::one();
            cols.bit_shift_multiplier = F::one();
            row
        };
        debug_assert!(padded_row_template.len() == NUM_SHIFT_LEFT_COLS);
        for i in input.shift_left_events.len() * NUM_SHIFT_LEFT_COLS..trace.values.len() {
            trace.values[i] = padded_row_template[i % NUM_SHIFT_LEFT_COLS];
        }

        trace
    }

    fn generate_dependencies(&self, input: &Self::Record, output: &mut Self::Record) {
        let chunk_size = std::cmp::max(input.shift_left_events.len() / num_cpus::get(), 1);

        let blu_batches = input
            .shift_left_events
            .par_chunks(chunk_size)
            .map(|events| {
                let mut blu: HashMap<ByteLookupEvent, usize> = HashMap::new();
                events.iter().for_each(|event| {
                    let mut row = [F::zero(); NUM_SHIFT_LEFT_COLS];
                    let cols: &mut ShiftLeftCols<F> = row.as_mut_slice().borrow_mut();
                    self.event_to_row(event, cols, &mut blu);
                });
                blu
            })
            .collect::<Vec<_>>();

        output.add_byte_lookup_events_from_maps(blu_batches.iter().collect_vec());
    }

    fn included(&self, shard: &Self::Record) -> bool {
        if let Some(shape) = shard.shape.as_ref() {
            shape.included::<F, _>(self)
        } else {
            !shard.shift_left_events.is_empty()
        }
    }

    fn local_only(&self) -> bool {
        true
    }
}

impl ShiftLeft {
    /// Create a row from an event.
    fn event_to_row<F: PrimeField>(
        &self,
        event: &AluEvent,
        cols: &mut ShiftLeftCols<F>,
        blu: &mut impl ByteRecord,
    ) {
        cols.pc = F::from_canonical_u32(event.pc);

        let a = event.a.to_le_bytes();
        let b = event.b.to_le_bytes();
        let c = event.c.to_le_bytes();
        cols.a = Word(a.map(F::from_canonical_u8));
        cols.b = Word(b.map(F::from_canonical_u8));
        cols.c = Word(c.map(F::from_canonical_u8));
        cols.is_real = F::one();
        for i in 0..BYTE_SIZE {
            cols.c_least_sig_byte[i] = F::from_canonical_u32((event.c >> i) & 1);
        }

        // Variables for bit shifting.
        let num_bits_to_shift = event.c as usize % BYTE_SIZE;
        for i in 0..BYTE_SIZE {
            cols.shift_by_n_bits[i] = F::from_bool(num_bits_to_shift == i);
        }

        let bit_shift_multiplier = 1u32 << num_bits_to_shift;
        cols.bit_shift_multiplier = F::from_canonical_u32(bit_shift_multiplier);

        let mut carry = 0u32;
        let base = 1u32 << BYTE_SIZE;
        let mut bit_shift_result = [0u8; WORD_SIZE];
        let mut bit_shift_result_carry = [0u8; WORD_SIZE];
        for i in 0..WORD_SIZE {
            let v = b[i] as u32 * bit_shift_multiplier + carry;
            carry = v / base;
            bit_shift_result[i] = (v % base) as u8;
            bit_shift_result_carry[i] = carry as u8;
        }
        cols.bit_shift_result = bit_shift_result.map(F::from_canonical_u8);
        cols.bit_shift_result_carry = bit_shift_result_carry.map(F::from_canonical_u8);

        // Variables for byte shifting.
        let num_bytes_to_shift = (event.c & 0b11111) as usize / BYTE_SIZE;
        for i in 0..WORD_SIZE {
            cols.shift_by_n_bytes[i] = F::from_bool(num_bytes_to_shift == i);
        }

        // Range checks.
        {
            blu.add_u8_range_checks(&bit_shift_result);
            blu.add_u8_range_checks(&bit_shift_result_carry);
        }

        // Sanity check.
        for i in num_bytes_to_shift..WORD_SIZE {
            debug_assert_eq!(
                cols.bit_shift_result[i - num_bytes_to_shift],
                F::from_canonical_u8(a[i])
            );
        }
    }
}

impl<F> BaseAir<F> for ShiftLeft {
    fn width(&self) -> usize {
        NUM_SHIFT_LEFT_COLS
    }
}

impl<AB> Air<AB> for ShiftLeft
where
    AB: SP1CoreAirBuilder,
{
    fn eval(&self, builder: &mut AB) {
        let main = builder.main();
        let local = main.row_slice(0);
        let local: &ShiftLeftCols<AB::Var> = (*local).borrow();

        let zero: AB::Expr = AB::F::zero().into();
        let one: AB::Expr = AB::F::one().into();
        let base: AB::Expr = AB::F::from_canonical_u32(1 << BYTE_SIZE).into();

        // We first "bit shift" and next we "byte shift". Then we compare the results with a.
        // Finally, we perform some misc checks.

        // Step 1: Perform the fine-grained bit shift (i.e., shifting b by c % 8 bits).

        // Check the sum of c_least_sig_byte[i] * 2^i equals c[0].
        let mut c_byte_sum = zero.clone();
        for i in 0..BYTE_SIZE {
            let val: AB::Expr = AB::F::from_canonical_u32(1 << i).into();
            c_byte_sum = c_byte_sum.clone() + val * local.c_least_sig_byte[i];
        }
        builder.assert_eq(c_byte_sum, local.c[0]);

        // Check shift_by_n_bits[i] is 1 iff i = num_bits_to_shift.
        let mut num_bits_to_shift = zero.clone();

        // 3 is the maximum number of bits necessary to represent num_bits_to_shift as
        // num_bits_to_shift is in [0, 7].
        for i in 0..3 {
            num_bits_to_shift = num_bits_to_shift.clone()
                + local.c_least_sig_byte[i] * AB::F::from_canonical_u32(1 << i);
        }
        for i in 0..BYTE_SIZE {
            builder
                .when(local.shift_by_n_bits[i])
                .assert_eq(num_bits_to_shift.clone(), AB::F::from_canonical_usize(i));
        }

        // Check bit_shift_multiplier = 2^num_bits_to_shift by using shift_by_n_bits.
        for i in 0..BYTE_SIZE {
            builder
                .when(local.shift_by_n_bits[i])
                .assert_eq(local.bit_shift_multiplier, AB::F::from_canonical_usize(1 << i));
        }

        // Check bit_shift_result = b * bit_shift_multiplier by using bit_shift_result_carry to
        // carry-propagate.
        for i in 0..WORD_SIZE {
            let mut v = local.b[i] * local.bit_shift_multiplier
                - local.bit_shift_result_carry[i] * base.clone();
            if i > 0 {
                v = v.clone() + local.bit_shift_result_carry[i - 1].into();
            }
            builder.assert_eq(local.bit_shift_result[i], v);
        }

        // Step 2: Perform the coarser bit shift (i.e., shifting b by c // 8 bits).

        // The two-bit number represented by the 3rd and 4th least significant bits of c is the
        // number of bytes to shift.
        let num_bytes_to_shift =
            local.c_least_sig_byte[3] + local.c_least_sig_byte[4] * AB::F::from_canonical_u32(2);

        // Verify that shift_by_n_bytes[i] = 1 if and only if i = num_bytes_to_shift.
        for i in 0..WORD_SIZE {
            builder
                .when(local.shift_by_n_bytes[i])
                .assert_eq(num_bytes_to_shift.clone(), AB::F::from_canonical_usize(i));
        }

        // The bytes of a must match those of bit_shift_result, taking into account the byte
        // shifting.
        for num_bytes_to_shift in 0..WORD_SIZE {
            let mut shifting = builder.when(local.shift_by_n_bytes[num_bytes_to_shift]);
            for i in 0..WORD_SIZE {
                if i < num_bytes_to_shift {
                    // The first num_bytes_to_shift bytes must be zero.
                    shifting.assert_eq(local.a[i], zero.clone());
                } else {
                    shifting.assert_eq(local.a[i], local.bit_shift_result[i - num_bytes_to_shift]);
                }
            }
        }

        // Step 3: Misc checks such as range checks & bool checks.
        for bit in local.c_least_sig_byte.iter() {
            builder.assert_bool(*bit);
        }

        for shift in local.shift_by_n_bits.iter() {
            builder.assert_bool(*shift);
        }
        builder.assert_eq(
            local.shift_by_n_bits.iter().fold(zero.clone(), |acc, &x| acc + x),
            one.clone(),
        );

        // Range check.
        {
            builder.slice_range_check_u8(&local.bit_shift_result, local.is_real);
            builder.slice_range_check_u8(&local.bit_shift_result_carry, local.is_real);
        }

        for shift in local.shift_by_n_bytes.iter() {
            builder.assert_bool(*shift);
        }

        builder.assert_eq(
            local.shift_by_n_bytes.iter().fold(zero.clone(), |acc, &x| acc + x),
            one.clone(),
        );

        builder.assert_bool(local.is_real);

        // Receive the arguments.
        builder.receive_instruction(
            AB::Expr::zero(),
            AB::Expr::zero(),
            local.pc,
            local.pc + AB::Expr::from_canonical_u32(DEFAULT_PC_INC),
            AB::Expr::zero(),
            AB::F::from_canonical_u32(Opcode::SLL as u32),
            local.a,
            local.b,
            local.c,
<<<<<<< HEAD
            AB::Expr::zero(),
            local.nonce,
            AB::Expr::zero(),
            AB::Expr::zero(),
            AB::Expr::zero(),
=======
            local.shard,
>>>>>>> 60cff214
            local.is_real,
        );
    }
}

#[cfg(test)]
mod tests {

    use crate::utils::{uni_stark_prove as prove, uni_stark_verify as verify};
    use p3_baby_bear::BabyBear;
    use p3_matrix::dense::RowMajorMatrix;
    use sp1_core_executor::{events::AluEvent, ExecutionRecord, Opcode};
    use sp1_stark::{air::MachineAir, baby_bear_poseidon2::BabyBearPoseidon2, StarkGenericConfig};

    use super::ShiftLeft;

    #[test]
    fn generate_trace() {
        let mut shard = ExecutionRecord::default();
        shard.shift_left_events = vec![AluEvent::new(0, Opcode::SLL, 16, 8, 1)];
        let chip = ShiftLeft::default();
        let trace: RowMajorMatrix<BabyBear> =
            chip.generate_trace(&shard, &mut ExecutionRecord::default());
        println!("{:?}", trace.values)
    }

    #[test]
    fn prove_babybear() {
        let config = BabyBearPoseidon2::new();
        let mut challenger = config.challenger();

        let mut shift_events: Vec<AluEvent> = Vec::new();
        let shift_instructions: Vec<(Opcode, u32, u32, u32)> = vec![
            (Opcode::SLL, 0x00000002, 0x00000001, 1),
            (Opcode::SLL, 0x00000080, 0x00000001, 7),
            (Opcode::SLL, 0x00004000, 0x00000001, 14),
            (Opcode::SLL, 0x80000000, 0x00000001, 31),
            (Opcode::SLL, 0xffffffff, 0xffffffff, 0),
            (Opcode::SLL, 0xfffffffe, 0xffffffff, 1),
            (Opcode::SLL, 0xffffff80, 0xffffffff, 7),
            (Opcode::SLL, 0xffffc000, 0xffffffff, 14),
            (Opcode::SLL, 0x80000000, 0xffffffff, 31),
            (Opcode::SLL, 0x21212121, 0x21212121, 0),
            (Opcode::SLL, 0x42424242, 0x21212121, 1),
            (Opcode::SLL, 0x90909080, 0x21212121, 7),
            (Opcode::SLL, 0x48484000, 0x21212121, 14),
            (Opcode::SLL, 0x80000000, 0x21212121, 31),
            (Opcode::SLL, 0x21212121, 0x21212121, 0xffffffe0),
            (Opcode::SLL, 0x42424242, 0x21212121, 0xffffffe1),
            (Opcode::SLL, 0x90909080, 0x21212121, 0xffffffe7),
            (Opcode::SLL, 0x48484000, 0x21212121, 0xffffffee),
            (Opcode::SLL, 0x00000000, 0x21212120, 0xffffffff),
        ];
        for t in shift_instructions.iter() {
            shift_events.push(AluEvent::new(0, t.0, t.1, t.2, t.3));
        }

        // Append more events until we have 1000 tests.
        for _ in 0..(1000 - shift_instructions.len()) {
            //shift_events.push(AluEvent::new(0, 0, Opcode::SLL, 14, 8, 6));
        }

        let mut shard = ExecutionRecord::default();
        shard.shift_left_events = shift_events;
        let chip = ShiftLeft::default();
        let trace: RowMajorMatrix<BabyBear> =
            chip.generate_trace(&shard, &mut ExecutionRecord::default());
        let proof = prove::<BabyBearPoseidon2, _>(&config, &chip, &mut challenger, trace);

        let mut challenger = config.challenger();
        verify(&config, &chip, &mut challenger, &proof).unwrap();
    }
}<|MERGE_RESOLUTION|>--- conflicted
+++ resolved
@@ -386,15 +386,10 @@
             local.a,
             local.b,
             local.c,
-<<<<<<< HEAD
-            AB::Expr::zero(),
-            local.nonce,
-            AB::Expr::zero(),
-            AB::Expr::zero(),
-            AB::Expr::zero(),
-=======
-            local.shard,
->>>>>>> 60cff214
+            AB::Expr::zero(),
+            AB::Expr::zero(),
+            AB::Expr::zero(),
+            AB::Expr::zero(),
             local.is_real,
         );
     }
