--- conflicted
+++ resolved
@@ -427,7 +427,6 @@
         }
 
         // Receive the arguments.
-<<<<<<< HEAD
         builder.receive_instruction(
             AB::Expr::zero(),
             AB::Expr::zero(),
@@ -439,15 +438,11 @@
             local.b,
             local.c,
             AB::Expr::zero(),
-            local.nonce,
             AB::Expr::zero(),
             AB::Expr::zero(),
             AB::Expr::zero(),
             local.is_real,
         );
-=======
-        builder.receive_alu(opcode, local.a, local.b, local.c, local.shard, local.is_real);
->>>>>>> 60cff214
     }
 }
 
