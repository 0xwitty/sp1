--- conflicted
+++ resolved
@@ -66,36 +66,6 @@
         };
 
         memory_events.sort_by_key(|event| event.addr);
-<<<<<<< HEAD
-        let chunk_size = std::cmp::max(memory_events.len() / num_cpus::get(), 1);
-
-        let blu_batches = memory_events
-            .par_chunks(chunk_size)
-            .map(|events| {
-                let mut blu: HashMap<ByteLookupEvent, usize> = HashMap::new();
-                events.iter().for_each(|event| {
-                    let MemoryInitializeFinalizeEvent {
-                        addr: _addr,
-                        value,
-                        shard,
-                        timestamp: _timestamp,
-                        used,
-                    } = event.to_owned();
-                    let interaction_shard = if is_receive { shard } else { 0 };
-                    let mut row = [F::zero(); NUM_MEMORY_INIT_COLS];
-                    let cols: &mut MemoryInitCols<F> = row.as_mut_slice().borrow_mut();
-                    cols.global_interaction_cols.populate_memory_range_check_witness(
-                        interaction_shard,
-                        value,
-                        used != 0,
-                        &mut blu,
-                    );
-                });
-                blu
-            })
-            .collect::<Vec<_>>();
-        output.add_byte_lookup_events_from_maps(blu_batches.iter().collect_vec());
-=======
 
         let events = memory_events.into_iter().map(|event| {
             let interaction_shard = if is_receive { event.shard } else { 0 };
@@ -114,7 +84,6 @@
             }
         });
         output.global_interaction_events.extend(events);
->>>>>>> 50919bec
     }
 
     fn generate_trace(
