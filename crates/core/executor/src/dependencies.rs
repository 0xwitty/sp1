use crate::{
    events::{AUIPCEvent, AluEvent, BranchEvent, JumpEvent, MemInstrEvent, MemoryRecord},
    utils::{get_msb, get_quotient_and_remainder, is_signed_operation},
    Executor, Opcode, UNUSED_PC,
};

/// Emits the dependencies for division and remainder operations.
#[allow(clippy::too_many_lines)]
pub fn emit_divrem_dependencies(executor: &mut Executor, event: AluEvent) {
    let (quotient, remainder) = get_quotient_and_remainder(event.b, event.c, event.opcode);
    let c_msb = get_msb(event.c);
    let rem_msb = get_msb(remainder);
    let mut c_neg = 0;
    let mut rem_neg = 0;
    let is_signed_operation = is_signed_operation(event.opcode);
    if is_signed_operation {
        c_neg = c_msb; // same as abs_c_alu_event
        rem_neg = rem_msb; // same as abs_rem_alu_event
    }

    if c_neg == 1 {
        executor.record.add_events.push(AluEvent {
            pc: UNUSED_PC,
            opcode: Opcode::ADD,
            a: 0,
            b: event.c,
            c: (event.c as i32).unsigned_abs(),
<<<<<<< HEAD
            sub_lookups: ids,
            op_a_0: false,
=======
>>>>>>> 3c43a65b
        });
    }
    if rem_neg == 1 {
        executor.record.add_events.push(AluEvent {
            pc: UNUSED_PC,
            opcode: Opcode::ADD,
            a: 0,
            b: remainder,
            c: (remainder as i32).unsigned_abs(),
<<<<<<< HEAD
            sub_lookups: ids,
            op_a_0: false,
=======
>>>>>>> 3c43a65b
        });
    }

    let c_times_quotient = {
        if is_signed_operation {
            (((quotient as i32) as i64) * ((event.c as i32) as i64)).to_le_bytes()
        } else {
            ((quotient as u64) * (event.c as u64)).to_le_bytes()
        }
    };
    let lower_word = u32::from_le_bytes(c_times_quotient[0..4].try_into().unwrap());
    let upper_word = u32::from_le_bytes(c_times_quotient[4..8].try_into().unwrap());

<<<<<<< HEAD
    let lower_multiplication = AluEvent {
        pc: UNUSED_PC,
        lookup_id: event.sub_lookups[0],
        opcode: Opcode::MUL,
        a: lower_word,
        c: event.c,
        b: quotient,
        sub_lookups: executor.record.create_lookup_ids(),
        op_a_0: false,
    };
=======
    let lower_multiplication =
        AluEvent { pc: UNUSED_PC, opcode: Opcode::MUL, a: lower_word, c: event.c, b: quotient };
>>>>>>> 3c43a65b
    executor.record.mul_events.push(lower_multiplication);

    let upper_multiplication = AluEvent {
        pc: UNUSED_PC,
        opcode: {
            if is_signed_operation {
                Opcode::MULH
            } else {
                Opcode::MULHU
            }
        },
        a: upper_word,
        c: event.c,
        b: quotient,
<<<<<<< HEAD
        sub_lookups: executor.record.create_lookup_ids(),
        op_a_0: false,
=======
>>>>>>> 3c43a65b
    };
    executor.record.mul_events.push(upper_multiplication);

    let lt_event = if is_signed_operation {
        AluEvent {
            pc: UNUSED_PC,
            opcode: Opcode::SLTU,
            a: 1,
            b: (remainder as i32).unsigned_abs(),
            c: u32::max(1, (event.c as i32).unsigned_abs()),
<<<<<<< HEAD
            sub_lookups: executor.record.create_lookup_ids(),
            op_a_0: false,
=======
>>>>>>> 3c43a65b
        }
    } else {
        AluEvent {
            pc: UNUSED_PC,
            opcode: Opcode::SLTU,
            a: 1,
            b: remainder,
            c: u32::max(1, event.c),
<<<<<<< HEAD
            sub_lookups: executor.record.create_lookup_ids(),
            op_a_0: false,
=======
>>>>>>> 3c43a65b
        }
    };

    if event.c != 0 {
        executor.record.lt_events.push(lt_event);
    }
}

/// Emit the dependencies for memory instructions.
pub fn emit_memory_dependencies(
    executor: &mut Executor,
    event: MemInstrEvent,
    memory_record: MemoryRecord,
) {
    let memory_addr = event.b.wrapping_add(event.c);
    // Add event to ALU check to check that addr == b + c
<<<<<<< HEAD
    let add_event = AluEvent {
        pc: UNUSED_PC,
        lookup_id: event.memory_add_lookup_id,
        opcode: Opcode::ADD,
        a: memory_addr,
        b: event.b,
        c: event.c,
        sub_lookups: executor.record.create_lookup_ids(),
        op_a_0: false,
    };
=======
    let add_event =
        AluEvent { pc: UNUSED_PC, opcode: Opcode::ADD, a: memory_addr, b: event.b, c: event.c };
>>>>>>> 3c43a65b

    executor.record.add_events.push(add_event);
    let addr_offset = (memory_addr % 4_u32) as u8;
    let mem_value = memory_record.value;

    if matches!(event.opcode, Opcode::LB | Opcode::LH) {
        let (unsigned_mem_val, most_sig_mem_value_byte, sign_value) = match event.opcode {
            Opcode::LB => {
                let most_sig_mem_value_byte = mem_value.to_le_bytes()[addr_offset as usize];
                let sign_value = 256;
                (most_sig_mem_value_byte as u32, most_sig_mem_value_byte, sign_value)
            }
            Opcode::LH => {
                let sign_value = 65536;
                let unsigned_mem_val = match (addr_offset >> 1) % 2 {
                    0 => mem_value & 0x0000FFFF,
                    1 => (mem_value & 0xFFFF0000) >> 16,
                    _ => unreachable!(),
                };
                let most_sig_mem_value_byte = unsigned_mem_val.to_le_bytes()[1];
                (unsigned_mem_val, most_sig_mem_value_byte, sign_value)
            }
            _ => unreachable!(),
        };

        if most_sig_mem_value_byte >> 7 & 0x01 == 1 {
            let sub_event = AluEvent {
                pc: UNUSED_PC,
                opcode: Opcode::SUB,
                a: event.a,
                b: unsigned_mem_val,
                c: sign_value,
<<<<<<< HEAD
                sub_lookups: executor.record.create_lookup_ids(),
                op_a_0: false,
=======
>>>>>>> 3c43a65b
            };
            executor.record.add_events.push(sub_event);
        }
    }
}

/// Emit the dependencies for branch instructions.
pub fn emit_branch_dependencies(executor: &mut Executor, event: BranchEvent) {
    let a_eq_b = event.a == event.b;
    let use_signed_comparison = matches!(event.opcode, Opcode::BLT | Opcode::BGE);
    let a_lt_b =
        if use_signed_comparison { (event.a as i32) < (event.b as i32) } else { event.a < event.b };
    let a_gt_b =
        if use_signed_comparison { (event.a as i32) > (event.b as i32) } else { event.a > event.b };

    let alu_op_code = if use_signed_comparison { Opcode::SLT } else { Opcode::SLTU };
    // Add the ALU events for the comparisons
<<<<<<< HEAD
    let lt_comp_event = AluEvent {
        pc: UNUSED_PC,
        lookup_id: event.branch_lt_lookup_id,
        opcode: alu_op_code,
        a: a_lt_b as u32,
        b: event.a,
        c: event.b,
        sub_lookups: executor.record.create_lookup_ids(),
        op_a_0: false,
    };
    let gt_comp_event = AluEvent {
        pc: UNUSED_PC,
        lookup_id: event.branch_gt_lookup_id,
        opcode: alu_op_code,
        a: a_gt_b as u32,
        b: event.b,
        c: event.a,
        sub_lookups: executor.record.create_lookup_ids(),
        op_a_0: false,
    };
=======
    let lt_comp_event =
        AluEvent { pc: UNUSED_PC, opcode: alu_op_code, a: a_lt_b as u32, b: event.a, c: event.b };
    let gt_comp_event =
        AluEvent { pc: UNUSED_PC, opcode: alu_op_code, a: a_gt_b as u32, b: event.b, c: event.a };
>>>>>>> 3c43a65b
    executor.record.lt_events.push(lt_comp_event);
    executor.record.lt_events.push(gt_comp_event);
    let branching = match event.opcode {
        Opcode::BEQ => a_eq_b,
        Opcode::BNE => !a_eq_b,
        Opcode::BLT | Opcode::BLTU => a_lt_b,
        Opcode::BGE | Opcode::BGEU => a_eq_b || a_gt_b,
        _ => unreachable!(),
    };
    if branching {
        let next_pc = event.pc.wrapping_add(event.c);
<<<<<<< HEAD
        let add_event = AluEvent {
            pc: UNUSED_PC,
            lookup_id: event.branch_add_lookup_id,
            opcode: Opcode::ADD,
            a: next_pc,
            b: event.pc,
            c: event.c,
            sub_lookups: executor.record.create_lookup_ids(),
            op_a_0: false,
        };
=======
        let add_event =
            AluEvent { pc: UNUSED_PC, opcode: Opcode::ADD, a: next_pc, b: event.pc, c: event.c };
>>>>>>> 3c43a65b
        executor.record.add_events.push(add_event);
    }
}

/// Emit the dependencies for jump instructions.
pub fn emit_jump_dependencies(executor: &mut Executor, event: JumpEvent) {
    match event.opcode {
        Opcode::JAL => {
            let next_pc = event.pc.wrapping_add(event.b);
            let add_event = AluEvent {
                pc: UNUSED_PC,
                opcode: Opcode::ADD,
                a: next_pc,
                b: event.pc,
                c: event.b,
<<<<<<< HEAD
                sub_lookups: executor.record.create_lookup_ids(),
                op_a_0: false,
=======
>>>>>>> 3c43a65b
            };
            executor.record.add_events.push(add_event);
        }
        Opcode::JALR => {
            let next_pc = event.b.wrapping_add(event.c);
<<<<<<< HEAD
            let add_event = AluEvent {
                pc: UNUSED_PC,
                lookup_id: event.jump_jalr_lookup_id,
                opcode: Opcode::ADD,
                a: next_pc,
                b: event.b,
                c: event.c,
                sub_lookups: executor.record.create_lookup_ids(),
                op_a_0: false,
            };
=======
            let add_event =
                AluEvent { pc: UNUSED_PC, opcode: Opcode::ADD, a: next_pc, b: event.b, c: event.c };
>>>>>>> 3c43a65b
            executor.record.add_events.push(add_event);
        }
        _ => unreachable!(),
    }
}

/// Emit the dependency for AUIPC instructions.
pub fn emit_auipc_dependency(executor: &mut Executor, event: AUIPCEvent) {
<<<<<<< HEAD
    let add_event = AluEvent {
        pc: UNUSED_PC,
        lookup_id: event.auipc_nonce,
        opcode: Opcode::ADD,
        a: event.a,
        b: event.pc,
        c: event.b,
        sub_lookups: executor.record.create_lookup_ids(),
        op_a_0: false,
    };
=======
    let add_event =
        AluEvent { pc: UNUSED_PC, opcode: Opcode::ADD, a: event.a, b: event.pc, c: event.b };
>>>>>>> 3c43a65b
    executor.record.add_events.push(add_event);
}<|MERGE_RESOLUTION|>--- conflicted
+++ resolved
@@ -25,11 +25,7 @@
             a: 0,
             b: event.c,
             c: (event.c as i32).unsigned_abs(),
-<<<<<<< HEAD
-            sub_lookups: ids,
-            op_a_0: false,
-=======
->>>>>>> 3c43a65b
+            op_a_0: false,
         });
     }
     if rem_neg == 1 {
@@ -39,11 +35,7 @@
             a: 0,
             b: remainder,
             c: (remainder as i32).unsigned_abs(),
-<<<<<<< HEAD
-            sub_lookups: ids,
-            op_a_0: false,
-=======
->>>>>>> 3c43a65b
+            op_a_0: false,
         });
     }
 
@@ -57,21 +49,14 @@
     let lower_word = u32::from_le_bytes(c_times_quotient[0..4].try_into().unwrap());
     let upper_word = u32::from_le_bytes(c_times_quotient[4..8].try_into().unwrap());
 
-<<<<<<< HEAD
     let lower_multiplication = AluEvent {
         pc: UNUSED_PC,
-        lookup_id: event.sub_lookups[0],
         opcode: Opcode::MUL,
         a: lower_word,
         c: event.c,
         b: quotient,
-        sub_lookups: executor.record.create_lookup_ids(),
-        op_a_0: false,
-    };
-=======
-    let lower_multiplication =
-        AluEvent { pc: UNUSED_PC, opcode: Opcode::MUL, a: lower_word, c: event.c, b: quotient };
->>>>>>> 3c43a65b
+        op_a_0: false,
+    };
     executor.record.mul_events.push(lower_multiplication);
 
     let upper_multiplication = AluEvent {
@@ -86,11 +71,7 @@
         a: upper_word,
         c: event.c,
         b: quotient,
-<<<<<<< HEAD
-        sub_lookups: executor.record.create_lookup_ids(),
-        op_a_0: false,
-=======
->>>>>>> 3c43a65b
+        op_a_0: false,
     };
     executor.record.mul_events.push(upper_multiplication);
 
@@ -101,11 +82,7 @@
             a: 1,
             b: (remainder as i32).unsigned_abs(),
             c: u32::max(1, (event.c as i32).unsigned_abs()),
-<<<<<<< HEAD
-            sub_lookups: executor.record.create_lookup_ids(),
-            op_a_0: false,
-=======
->>>>>>> 3c43a65b
+            op_a_0: false,
         }
     } else {
         AluEvent {
@@ -114,11 +91,7 @@
             a: 1,
             b: remainder,
             c: u32::max(1, event.c),
-<<<<<<< HEAD
-            sub_lookups: executor.record.create_lookup_ids(),
-            op_a_0: false,
-=======
->>>>>>> 3c43a65b
+            op_a_0: false,
         }
     };
 
@@ -135,21 +108,14 @@
 ) {
     let memory_addr = event.b.wrapping_add(event.c);
     // Add event to ALU check to check that addr == b + c
-<<<<<<< HEAD
     let add_event = AluEvent {
         pc: UNUSED_PC,
-        lookup_id: event.memory_add_lookup_id,
         opcode: Opcode::ADD,
         a: memory_addr,
         b: event.b,
         c: event.c,
-        sub_lookups: executor.record.create_lookup_ids(),
-        op_a_0: false,
-    };
-=======
-    let add_event =
-        AluEvent { pc: UNUSED_PC, opcode: Opcode::ADD, a: memory_addr, b: event.b, c: event.c };
->>>>>>> 3c43a65b
+        op_a_0: false,
+    };
 
     executor.record.add_events.push(add_event);
     let addr_offset = (memory_addr % 4_u32) as u8;
@@ -182,11 +148,7 @@
                 a: event.a,
                 b: unsigned_mem_val,
                 c: sign_value,
-<<<<<<< HEAD
-                sub_lookups: executor.record.create_lookup_ids(),
                 op_a_0: false,
-=======
->>>>>>> 3c43a65b
             };
             executor.record.add_events.push(sub_event);
         }
@@ -204,33 +166,22 @@
 
     let alu_op_code = if use_signed_comparison { Opcode::SLT } else { Opcode::SLTU };
     // Add the ALU events for the comparisons
-<<<<<<< HEAD
     let lt_comp_event = AluEvent {
         pc: UNUSED_PC,
-        lookup_id: event.branch_lt_lookup_id,
         opcode: alu_op_code,
         a: a_lt_b as u32,
         b: event.a,
         c: event.b,
-        sub_lookups: executor.record.create_lookup_ids(),
         op_a_0: false,
     };
     let gt_comp_event = AluEvent {
         pc: UNUSED_PC,
-        lookup_id: event.branch_gt_lookup_id,
         opcode: alu_op_code,
         a: a_gt_b as u32,
         b: event.b,
         c: event.a,
-        sub_lookups: executor.record.create_lookup_ids(),
-        op_a_0: false,
-    };
-=======
-    let lt_comp_event =
-        AluEvent { pc: UNUSED_PC, opcode: alu_op_code, a: a_lt_b as u32, b: event.a, c: event.b };
-    let gt_comp_event =
-        AluEvent { pc: UNUSED_PC, opcode: alu_op_code, a: a_gt_b as u32, b: event.b, c: event.a };
->>>>>>> 3c43a65b
+        op_a_0: false,
+    };
     executor.record.lt_events.push(lt_comp_event);
     executor.record.lt_events.push(gt_comp_event);
     let branching = match event.opcode {
@@ -242,21 +193,14 @@
     };
     if branching {
         let next_pc = event.pc.wrapping_add(event.c);
-<<<<<<< HEAD
         let add_event = AluEvent {
             pc: UNUSED_PC,
-            lookup_id: event.branch_add_lookup_id,
             opcode: Opcode::ADD,
             a: next_pc,
             b: event.pc,
             c: event.c,
-            sub_lookups: executor.record.create_lookup_ids(),
             op_a_0: false,
         };
-=======
-        let add_event =
-            AluEvent { pc: UNUSED_PC, opcode: Opcode::ADD, a: next_pc, b: event.pc, c: event.c };
->>>>>>> 3c43a65b
         executor.record.add_events.push(add_event);
     }
 }
@@ -272,31 +216,20 @@
                 a: next_pc,
                 b: event.pc,
                 c: event.b,
-<<<<<<< HEAD
-                sub_lookups: executor.record.create_lookup_ids(),
                 op_a_0: false,
-=======
->>>>>>> 3c43a65b
             };
             executor.record.add_events.push(add_event);
         }
         Opcode::JALR => {
             let next_pc = event.b.wrapping_add(event.c);
-<<<<<<< HEAD
             let add_event = AluEvent {
                 pc: UNUSED_PC,
-                lookup_id: event.jump_jalr_lookup_id,
                 opcode: Opcode::ADD,
                 a: next_pc,
                 b: event.b,
                 c: event.c,
-                sub_lookups: executor.record.create_lookup_ids(),
                 op_a_0: false,
             };
-=======
-            let add_event =
-                AluEvent { pc: UNUSED_PC, opcode: Opcode::ADD, a: next_pc, b: event.b, c: event.c };
->>>>>>> 3c43a65b
             executor.record.add_events.push(add_event);
         }
         _ => unreachable!(),
@@ -305,20 +238,13 @@
 
 /// Emit the dependency for AUIPC instructions.
 pub fn emit_auipc_dependency(executor: &mut Executor, event: AUIPCEvent) {
-<<<<<<< HEAD
     let add_event = AluEvent {
         pc: UNUSED_PC,
-        lookup_id: event.auipc_nonce,
         opcode: Opcode::ADD,
         a: event.a,
         b: event.pc,
         c: event.b,
-        sub_lookups: executor.record.create_lookup_ids(),
-        op_a_0: false,
-    };
-=======
-    let add_event =
-        AluEvent { pc: UNUSED_PC, opcode: Opcode::ADD, a: event.a, b: event.pc, c: event.b };
->>>>>>> 3c43a65b
+        op_a_0: false,
+    };
     executor.record.add_events.push(add_event);
 }