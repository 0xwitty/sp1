--- conflicted
+++ resolved
@@ -41,10 +41,6 @@
     pub opened_values: ShardOpenedValues<Ext<C::F, C::EF>>,
     pub opening_proof: TwoAdicPcsProofVariable<C, SC>,
     pub chip_ordering: HashMap<String, usize>,
-<<<<<<< HEAD
-    pub chip_scopes: Vec<InteractionScope>,
-=======
->>>>>>> 8f1749e3
     pub public_values: Vec<Felt<C::F>>,
 }
 
@@ -183,19 +179,8 @@
         chip_ordering: preprocessed_chip_ordering,
     };
 
-<<<<<<< HEAD
-    let shard_proof = ShardProof {
-        commitment,
-        opened_values,
-        opening_proof,
-        chip_ordering,
-        chip_scopes,
-        public_values,
-    };
-=======
     let shard_proof =
         ShardProof { commitment, opened_values, opening_proof, chip_ordering, public_values };
->>>>>>> 8f1749e3
 
     (vk, shard_proof)
 }
@@ -243,7 +228,6 @@
 #[derive(Debug, Clone, Copy)]
 pub struct StarkVerifier<C: Config, SC: StarkGenericConfig, A> {
     _phantom: std::marker::PhantomData<(C, SC, A)>,
-<<<<<<< HEAD
 }
 
 pub struct VerifyingKeyHint<'a, SC: StarkGenericConfig, A> {
@@ -257,21 +241,6 @@
     }
 }
 
-=======
-}
-
-pub struct VerifyingKeyHint<'a, SC: StarkGenericConfig, A> {
-    pub machine: &'a StarkMachine<SC, A>,
-    pub vk: &'a StarkVerifyingKey<SC>,
-}
-
-impl<'a, SC: StarkGenericConfig, A: MachineAir<SC::Val>> VerifyingKeyHint<'a, SC, A> {
-    pub const fn new(machine: &'a StarkMachine<SC, A>, vk: &'a StarkVerifyingKey<SC>) -> Self {
-        Self { machine, vk }
-    }
-}
-
->>>>>>> 8f1749e3
 impl<C, SC, A> StarkVerifier<C, SC, A>
 where
     C::F: TwoAdicField,
@@ -301,24 +270,15 @@
         A: for<'a> Air<RecursiveVerifierConstraintFolder<'a, C>>,
     {
         let chips = machine.shard_chips_ordered(&proof.chip_ordering).collect::<Vec<_>>();
-<<<<<<< HEAD
-
-        let has_global_main_commit = proof.contains_global_main_commitment();
-=======
         let chip_scopes = chips.iter().map(|chip| chip.commit_scope()).collect::<Vec<_>>();
 
         let has_global_main_commit = chip_scopes.contains(&InteractionScope::Global);
->>>>>>> 8f1749e3
 
         let ShardProofVariable {
             commitment,
             opened_values,
             opening_proof,
             chip_ordering,
-<<<<<<< HEAD
-            chip_scopes,
-=======
->>>>>>> 8f1749e3
             public_values,
         } = proof;
 
@@ -357,7 +317,6 @@
         } = *commitment;
 
         challenger.observe(builder, local_main_commit);
-<<<<<<< HEAD
 
         let local_permutation_challenges =
             (0..2).map(|_| challenger.sample_ext(builder)).collect::<Vec<_>>();
@@ -389,39 +348,6 @@
 
         let alpha = challenger.sample_ext(builder);
 
-=======
-
-        let local_permutation_challenges =
-            (0..2).map(|_| challenger.sample_ext(builder)).collect::<Vec<_>>();
-
-        challenger.observe(builder, permutation_commit);
-        for (opening, chip) in opened_values.chips.iter().zip_eq(chips.iter()) {
-            let global_sum = C::ext2felt(builder, opening.global_cumulative_sum);
-            let local_sum = C::ext2felt(builder, opening.local_cumulative_sum);
-            challenger.observe_slice(builder, global_sum);
-            challenger.observe_slice(builder, local_sum);
-
-            let has_global_interactions = chip
-                .sends()
-                .iter()
-                .chain(chip.receives())
-                .any(|i| i.scope == InteractionScope::Global);
-            if !has_global_interactions {
-                builder.assert_ext_eq(opening.global_cumulative_sum, C::EF::zero().cons());
-            }
-            let has_local_interactions = chip
-                .sends()
-                .iter()
-                .chain(chip.receives())
-                .any(|i| i.scope == InteractionScope::Local);
-            if !has_local_interactions {
-                builder.assert_ext_eq(opening.local_cumulative_sum, C::EF::zero().cons());
-            }
-        }
-
-        let alpha = challenger.sample_ext(builder);
-
->>>>>>> 8f1749e3
         challenger.observe(builder, quotient_commit);
 
         let zeta = challenger.sample_ext(builder);
@@ -501,7 +427,6 @@
                 local_trace_points_and_openings.push(points_and_openings);
             }
         }
-<<<<<<< HEAD
 
         // Create the pcs rounds.
         let prep_commit = vk.commitment;
@@ -595,104 +520,6 @@
     pub fn contains_memory_finalize(&self) -> bool {
         self.chip_ordering.contains_key("MemoryGlobalFinalize")
     }
-
-    pub fn contains_global_main_commitment(&self) -> bool {
-        self.chip_scopes.contains(&InteractionScope::Global)
-=======
-
-        // Create the pcs rounds.
-        let prep_commit = vk.commitment;
-        let prep_round = TwoAdicPcsRoundVariable {
-            batch_commit: prep_commit,
-            domains_points_and_opens: preprocessed_domains_points_and_opens,
-        };
-        let global_main_round = TwoAdicPcsRoundVariable {
-            batch_commit: global_main_commit,
-            domains_points_and_opens: global_trace_points_and_openings,
-        };
-        let local_main_round = TwoAdicPcsRoundVariable {
-            batch_commit: local_main_commit,
-            domains_points_and_opens: local_trace_points_and_openings,
-        };
-        let perm_round = TwoAdicPcsRoundVariable {
-            batch_commit: permutation_commit,
-            domains_points_and_opens: perm_domains_points_and_opens,
-        };
-        let quotient_round = TwoAdicPcsRoundVariable {
-            batch_commit: quotient_commit,
-            domains_points_and_opens: quotient_domains_points_and_opens,
-        };
-
-        let rounds = if has_global_main_commit {
-            vec![prep_round, global_main_round, local_main_round, perm_round, quotient_round]
-        } else {
-            vec![prep_round, local_main_round, perm_round, quotient_round]
-        };
-
-        // Verify the pcs proof
-        builder.cycle_tracker_v2_enter("stage-d-verify-pcs".to_string());
-        let config = machine.config().fri_config();
-        verify_two_adic_pcs::<C, SC>(builder, config, opening_proof, challenger, rounds);
-        builder.cycle_tracker_v2_exit();
-
-        // Verify the constrtaint evaluations.
-        builder.cycle_tracker_v2_enter("stage-e-verify-constraints".to_string());
-        let permutation_challenges = global_permutation_challenges
-            .iter()
-            .chain(local_permutation_challenges.iter())
-            .copied()
-            .collect::<Vec<_>>();
-
-        for (chip, trace_domain, qc_domains, values) in
-            izip!(chips.iter(), trace_domains, quotient_chunk_domains, opened_values.chips.iter(),)
-        {
-            // Verify the shape of the opening arguments matches the expected values.
-            Self::verify_opening_shape(chip, values).unwrap();
-            // Verify the constraint evaluation.
-            Self::verify_constraints(
-                builder,
-                chip,
-                values,
-                trace_domain,
-                qc_domains,
-                zeta,
-                alpha,
-                &permutation_challenges,
-                public_values,
-            );
-        }
-
-        // Verify that the chips' local_cumulative_sum sum to 0.
-        let local_cumulative_sum: Ext<C::F, C::EF> = opened_values
-            .chips
-            .iter()
-            .map(|val| val.local_cumulative_sum)
-            .fold(builder.constant(C::EF::zero()), |acc, x| builder.eval(acc + x));
-        let zero_ext: Ext<_, _> = builder.constant(C::EF::zero());
-        builder.assert_ext_eq(local_cumulative_sum, zero_ext);
-
-        builder.cycle_tracker_v2_exit();
-    }
-}
-
-impl<C: CircuitConfig<F = SC::Val>, SC: BabyBearFriConfigVariable<C>> ShardProofVariable<C, SC> {
-    pub fn contains_cpu(&self) -> bool {
-        self.chip_ordering.contains_key("CPU")
-    }
-
-    pub fn log_degree_cpu(&self) -> usize {
-        let idx = self.chip_ordering.get("CPU").expect("CPU chip not found");
-        self.opened_values.chips[*idx].log_degree
-    }
-
-    pub fn contains_memory_init(&self) -> bool {
-        self.chip_ordering.contains_key("MemoryGlobalInit")
-    }
-
-    pub fn contains_memory_finalize(&self) -> bool {
-        self.chip_ordering.contains_key("MemoryGlobalFinalize")
->>>>>>> 8f1749e3
-    }
 }
 
 #[allow(unused_imports)]
@@ -745,11 +572,6 @@
 
         let machine = RiscvAir::<C::F>::machine(SC::default());
         let (_, vk) = machine.setup(&Program::from(elf).unwrap());
-<<<<<<< HEAD
-        let (proof, _, _) =
-            prove::<_, CoreP>(Program::from(elf).unwrap(), &SP1Stdin::new(), SC::default(), opts)
-                .unwrap();
-=======
         let (proof, _, _) = prove::<_, CoreP>(
             Program::from(elf).unwrap(),
             &SP1Stdin::new(),
@@ -758,7 +580,6 @@
             None,
         )
         .unwrap();
->>>>>>> 8f1749e3
         let mut challenger = machine.config().challenger();
         machine.verify(&vk, &proof, &mut challenger).unwrap();
 
