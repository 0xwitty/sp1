use std::{
    array,
    borrow::{Borrow, BorrowMut},
    marker::PhantomData,
    mem::MaybeUninit,
};

use itertools::Itertools;
use p3_baby_bear::BabyBear;
use p3_commit::Mmcs;
use p3_field::AbstractField;
use p3_matrix::dense::RowMajorMatrix;

use sp1_core_machine::{
    cpu::MAX_CPU_LOG_DEGREE,
    riscv::{RiscvAir, MAX_LOG_NUMBER_OF_SHARDS},
};

use sp1_recursion_core_v2::air::PV_DIGEST_NUM_WORDS;
use sp1_stark::{
    air::{PublicValues, POSEIDON_NUM_WORDS},
    ProofShape, StarkMachine, Word,
};

use sp1_stark::{ShardProof, StarkGenericConfig, StarkVerifyingKey};

use sp1_recursion_compiler::{
    circuit::CircuitV2Builder,
    ir::{Builder, Config, Ext, ExtConst, Felt, SymbolicFelt},
};

use sp1_recursion_core_v2::{
    air::{RecursionPublicValues, RECURSIVE_PROOF_NUM_PV_ELTS},
    DIGEST_SIZE,
};

use crate::{
    challenger::{CanObserveVariable, DuplexChallengerVariable, SpongeChallengerShape},
    stark::{ShardProofVariable, StarkVerifier},
    BabyBearFriConfig, BabyBearFriConfigVariable, CircuitConfig, VerifyingKeyVariable,
};

pub struct SP1RecursionWitnessVariable<
    C: CircuitConfig<F = BabyBear>,
    SC: BabyBearFriConfigVariable<C>,
> {
    pub vk: VerifyingKeyVariable<C, SC>,
    pub shard_proofs: Vec<ShardProofVariable<C, SC>>,
    pub leaf_challenger: SC::FriChallengerVariable,
    pub initial_reconstruct_challenger: DuplexChallengerVariable<C>,
    pub is_complete: Felt<C::F>,
    pub is_first_shard: Felt<C::F>,
}

pub struct SP1RecursionWitnessValues<SC: StarkGenericConfig> {
    pub vk: StarkVerifyingKey<SC>,
    pub shard_proofs: Vec<ShardProof<SC>>,
    pub leaf_challenger: SC::Challenger,
    pub initial_reconstruct_challenger: SC::Challenger,
    pub is_complete: bool,
    pub is_first_shard: bool,
}

#[derive(Clone, PartialEq, Eq, PartialOrd, Ord, Hash)]
pub struct SP1RecursionShape {
    pub proof_shapes: Vec<ProofShape>,
    pub challenger_shapes: Vec<SpongeChallengerShape>,
    pub is_complete: bool,
}

/// A program for recursively verifying a batch of SP1 proofs.
#[derive(Debug, Clone, Copy)]
pub struct SP1RecursiveVerifier<C: Config, SC: BabyBearFriConfig> {
    _phantom: PhantomData<(C, SC)>,
}

impl<C, SC> SP1RecursiveVerifier<C, SC>
where
    SC: BabyBearFriConfigVariable<
        C,
        FriChallengerVariable = DuplexChallengerVariable<C>,
        DigestVariable = [Felt<BabyBear>; DIGEST_SIZE],
    >,
    C: CircuitConfig<F = SC::Val, EF = SC::Challenge, Bit = Felt<BabyBear>>,
    <SC::ValMmcs as Mmcs<BabyBear>>::ProverData<RowMajorMatrix<BabyBear>>: Clone,
{
    /// Verify a batch of SP1 shard proofs and aggregate their public values.
    ///
    /// This program represents a first recursive step in the verification of an SP1 proof
    /// consisting of one or more shards. Each shard proof is verified and its public values are
    /// aggregated into a single set representing the start and end state of the program execution
    /// across all shards.
    ///
    /// # Constraints
    ///
    /// ## Verifying the STARK proofs.
    /// For each shard, the verifier asserts the correctness of the STARK proof which is composed
    /// of verifying the FRI proof for openings and verifying the constraints.
    ///
    /// ## Aggregating the shard public values.
    /// See [SP1Prover::verify] for the verification algorithm of a complete SP1 proof. In this
    /// function, we are aggregating several shard proofs and attesting to an aggregated state which
    /// represents all the shards.
    ///
    /// ## The leaf challenger.
    /// A key difference between the recursive tree verification and the complete one in
    /// [SP1Prover::verify] is that the recursive verifier has no way of reconstructing the
    /// chanllenger only from a part of the shard proof. Therefore, the value of the leaf challenger
    /// is witnessed in the program and the verifier asserts correctness given this challenger.
    /// In the course of the recursive verification, the challenger is reconstructed by observing
    /// the commitments one by one, and in the final step, the challenger is asserted to be the same
    /// as the one witnessed here.
    pub fn verify(
        builder: &mut Builder<C>,
        machine: &StarkMachine<SC, RiscvAir<SC::Val>>,
        input: SP1RecursionWitnessVariable<C, SC>,
    ) {
        unimplemented!()
        /*
        // Read input.
        let SP1RecursionWitnessVariable {
            vk,
            shard_proofs,
            leaf_challenger,
            initial_reconstruct_challenger,
            is_complete,
            is_first_shard,
        } = input;

        // Initialize shard variables.
        let mut initial_shard: Felt<_> = unsafe { MaybeUninit::zeroed().assume_init() };
        let mut current_shard: Felt<_> = unsafe { MaybeUninit::zeroed().assume_init() };

        // Initialize execution shard variables.
        let mut initial_execution_shard: Felt<_> = unsafe { MaybeUninit::zeroed().assume_init() };
        let mut current_execution_shard: Felt<_> = unsafe { MaybeUninit::zeroed().assume_init() };

        // Initialize program counter variables.
        let mut start_pc: Felt<_> = unsafe { MaybeUninit::zeroed().assume_init() };
        let mut current_pc: Felt<_> = unsafe { MaybeUninit::zeroed().assume_init() };

        // Set compress_vk_digest to be zero for now.
        let compress_vk_digest: [Felt<_>; DIGEST_SIZE] =
            array::from_fn(|_| builder.eval(C::F::zero()));

        // Initialize memory initialization and finalization variables.
        let mut initial_previous_init_addr_bits: [Felt<_>; 32] =
            unsafe { MaybeUninit::zeroed().assume_init() };
        let mut initial_previous_finalize_addr_bits: [Felt<_>; 32] =
            unsafe { MaybeUninit::zeroed().assume_init() };
        let mut current_init_addr_bits: [Felt<_>; 32] =
            unsafe { MaybeUninit::zeroed().assume_init() };
        let mut current_finalize_addr_bits: [Felt<_>; 32] =
            unsafe { MaybeUninit::zeroed().assume_init() };

        // Initialize the exit code variable.
        let mut exit_code: Felt<_> = unsafe { MaybeUninit::zeroed().assume_init() };

        // Initialize the public values digest.
        let mut committed_value_digest: [Word<Felt<_>>; PV_DIGEST_NUM_WORDS] =
            array::from_fn(|_| Word(array::from_fn(|_| builder.uninit())));

        // Initialize the deferred proofs digest.
        let mut deferred_proofs_digest: [Felt<_>; POSEIDON_NUM_WORDS] =
            array::from_fn(|_| builder.uninit());

        // Initialize the challenger variables.
        let leaf_challenger_public_values = leaf_challenger.public_values(builder);
        let mut reconstruct_challenger: DuplexChallengerVariable<_> =
            initial_reconstruct_challenger.copy(builder);

        // Initialize the cumulative sum.
<<<<<<< HEAD
        let local_cumulative_sum: Ext<_, _> = builder.eval(C::EF::zero().cons());
=======
        let mut cumulative_sum: Ext<_, _> = builder.eval(C::EF::zero().cons());
>>>>>>> 9d4c5657

        // Assert that the number of proofs is not zero.
        assert!(!shard_proofs.is_empty());

        // Verify proofs.
        for (i, shard_proof) in shard_proofs.into_iter().enumerate() {
            let contains_cpu = shard_proof.contains_cpu();
            let contains_memory_init = shard_proof.contains_memory_init();
            let contains_memory_finalize = shard_proof.contains_memory_finalize();

            // Get the public values.
            let public_values: &PublicValues<Word<Felt<_>>, Felt<_>> =
                shard_proof.public_values.as_slice().borrow();

            let _shard = public_values.shard;

            // If this is the first proof in the batch, initialize the variables.
            if i == 0 {
                // Shard.
                initial_shard = public_values.shard;
                current_shard = public_values.shard;

                // Execution shard.
                initial_execution_shard = public_values.execution_shard;
                current_execution_shard = public_values.execution_shard;

                // Program counter.
                start_pc = public_values.start_pc;
                current_pc = public_values.start_pc;

                // Memory initialization & finalization.
                for ((bit, pub_bit), first_bit) in current_init_addr_bits
                    .iter_mut()
                    .zip(public_values.previous_init_addr_bits.iter())
                    .zip(initial_previous_init_addr_bits.iter_mut())
                {
                    *bit = *pub_bit;
                    *first_bit = *pub_bit;
                }
                for ((bit, pub_bit), first_bit) in current_finalize_addr_bits
                    .iter_mut()
                    .zip(public_values.previous_finalize_addr_bits.iter())
                    .zip(initial_previous_finalize_addr_bits.iter_mut())
                {
                    *bit = *pub_bit;
                    *first_bit = *pub_bit;
                }

                // Exit code.
                exit_code = public_values.exit_code;

                // Commited public values digests.
                for (word, first_word) in committed_value_digest
                    .iter_mut()
                    .zip_eq(public_values.committed_value_digest.iter())
                {
                    for (byte, first_byte) in word.0.iter_mut().zip_eq(first_word.0.iter()) {
                        *byte = *first_byte;
                    }
                }

                // Deferred proofs digests.
                for (digest, first_digest) in deferred_proofs_digest
                    .iter_mut()
                    .zip_eq(public_values.deferred_proofs_digest.iter())
                {
                    *digest = *first_digest;
                }

                // First shard constraints. We verify the validity of the `is_first_shard` boolean
                // flag, and make assertions for that are specific to the first shard using that
                // flag.

                // Assert that the shard is boolean.
                builder
                    .assert_felt_eq(is_first_shard * (is_first_shard - C::F::one()), C::F::zero());
                // Assert that if the flag is set to `1`, then the shard idex is `1`.
                builder
                    .assert_felt_eq(is_first_shard * (initial_shard - C::F::one()), C::F::zero());
                // Assert that if the flag is set to `0`, then the shard index is not `1`.
                builder.assert_felt_ne(
                    (SymbolicFelt::one() - is_first_shard) * initial_shard,
                    C::F::one(),
                );

                // If the initial shard is the first shard, we assert that the initial challenger
                // is the same as a fresh challenger that absorbed the verifying key.
                let mut first_shard_challenger = machine.config().challenger_variable(builder);
                vk.observe_into(builder, &mut first_shard_challenger);
                let first_challenger_public_values = first_shard_challenger.public_values(builder);
                let initial_challenger_public_values =
                    initial_reconstruct_challenger.public_values(builder);
                for (first, initial) in
                    first_challenger_public_values.into_iter().zip(initial_challenger_public_values)
                {
                    builder.assert_felt_eq(is_first_shard * (first - initial), C::F::zero());
                }

                // If it's the first shard (which is the first execution shard), then the `start_pc`
                // should be vk.pc_start.
                builder.assert_felt_eq(is_first_shard * (start_pc - vk.pc_start), C::F::zero());

                // Assert that `init_addr_bits` and `finalize_addr_bits` are zero for the first
                for bit in current_init_addr_bits.iter() {
                    builder.assert_felt_eq(is_first_shard * *bit, C::F::zero());
                }
                for bit in current_finalize_addr_bits.iter() {
                    builder.assert_felt_eq(is_first_shard * *bit, C::F::zero());
                }
            }

            // Verify the shard.
            //
            // Do not verify the cumulative sum here, since the permutation challenge is shared
            // between all shards.
            let mut challenger = leaf_challenger.copy(builder);
            StarkVerifier::verify_shard(builder, &vk, machine, &mut challenger, &shard_proof);

            // Assert that first shard has a "CPU". Equivalently, assert that if the shard does
            // not have a "CPU", then the current shard is not 1.
            if !contains_cpu {
                builder.assert_felt_ne(current_shard, C::F::one());
            }

            // CPU log degree bound check constraints (this assertion is made in compile time).
            if shard_proof.contains_cpu() {
                let log_degree_cpu = shard_proof.log_degree_cpu();
                assert!(log_degree_cpu <= MAX_CPU_LOG_DEGREE);
            }

            // Shard constraints.
            {
                // Assert that the shard of the proof is equal to the current shard.
                builder.assert_felt_eq(current_shard, public_values.shard);

                // Increment the current shard by one.
                current_shard = builder.eval(current_shard + C::F::one());
            }

            // Execution shard constraints.
            {
                // If the shard has a "CPU" chip, then the execution shard should be incremented by
                // 1.
                if contains_cpu {
                    builder.assert_felt_eq(current_execution_shard, public_values.execution_shard);

                    current_execution_shard = builder.eval(current_execution_shard + C::F::one());
                }
            }

            // Program counter constraints.
            {
                // Assert that the start_pc of the proof is equal to the current pc.
                builder.assert_felt_eq(current_pc, public_values.start_pc);

                // If it's not a shard with "CPU", then assert that the start_pc equals the
                // next_pc.
                if !contains_cpu {
                    builder.assert_felt_eq(public_values.start_pc, public_values.next_pc);
                } else {
                    // If it's a shard with "CPU", then assert that the start_pc is not zero.
                    builder.assert_felt_ne(public_values.start_pc, C::F::zero());
                }

                // Update current_pc to be the end_pc of the current proof.
                current_pc = public_values.next_pc;
            }

            // Exit code constraints.
            {
                // Assert that the exit code is zero (success) for all proofs.
                builder.assert_felt_eq(exit_code, C::F::zero());
            }

            // Memory initialization & finalization constraints.
            {
                // Assert that the MemoryInitialize address bits match the current loop variable.
                for (bit, current_bit) in current_init_addr_bits
                    .iter()
                    .zip_eq(public_values.previous_init_addr_bits.iter())
                {
                    builder.assert_felt_eq(*bit, *current_bit);
                }

                // Assert that the MemoryFinalize address bits match the current loop variable.
                for (bit, current_bit) in current_finalize_addr_bits
                    .iter()
                    .zip_eq(public_values.previous_finalize_addr_bits.iter())
                {
                    builder.assert_felt_eq(*bit, *current_bit);
                }

                // Assert that if MemoryInit is not present, then the address bits are the same.
                if !contains_memory_init {
                    for (prev_bit, last_bit) in public_values
                        .previous_init_addr_bits
                        .iter()
                        .zip_eq(public_values.last_init_addr_bits.iter())
                    {
                        builder.assert_felt_eq(*prev_bit, *last_bit);
                    }
                }

                // Assert that if MemoryFinalize is not present, then the address bits are the
                // same.
                if !contains_memory_finalize {
                    for (prev_bit, last_bit) in public_values
                        .previous_finalize_addr_bits
                        .iter()
                        .zip_eq(public_values.last_finalize_addr_bits.iter())
                    {
                        builder.assert_felt_eq(*prev_bit, *last_bit);
                    }
                }

                // Update the MemoryInitialize address bits.
                for (bit, pub_bit) in
                    current_init_addr_bits.iter_mut().zip(public_values.last_init_addr_bits.iter())
                {
                    *bit = *pub_bit;
                }

                // Update the MemoryFinalize address bits.
                for (bit, pub_bit) in current_finalize_addr_bits
                    .iter_mut()
                    .zip(public_values.last_finalize_addr_bits.iter())
                {
                    *bit = *pub_bit;
                }
            }

            // Digest constraints.
            {
                // // If `commited_value_digest` is not zero, then the current value should be equal
                // to `public_values.commited_value_digest`.

                // Set flags to indicate whether `commited_value_digest` is non-zero. The flags are
                // given by the elements of the array, and they will be used as filters to constrain
                // the equality.
                let mut is_non_zero_flags = vec![];
                for word in committed_value_digest {
                    for byte in word {
                        is_non_zero_flags.push(byte);
                    }
                }

                // Using the flags, we can constrain the equality.
                for is_non_zero in is_non_zero_flags {
                    for (word_current, word_public) in
                        committed_value_digest.into_iter().zip(public_values.committed_value_digest)
                    {
                        for (byte_current, byte_public) in word_current.into_iter().zip(word_public)
                        {
                            builder.assert_felt_eq(
                                is_non_zero * (byte_current - byte_public),
                                C::F::zero(),
                            );
                        }
                    }
                }

                // If it's not a shard with "CPU", then the committed value digest shouldn't change.
                if !contains_cpu {
                    for (word_d, pub_word_d) in committed_value_digest
                        .iter()
                        .zip(public_values.committed_value_digest.iter())
                    {
                        for (d, pub_d) in word_d.0.iter().zip(pub_word_d.0.iter()) {
                            builder.assert_felt_eq(*d, *pub_d);
                        }
                    }
                }

                // Update the committed value digest.
                for (word_d, pub_word_d) in committed_value_digest
                    .iter_mut()
                    .zip(public_values.committed_value_digest.iter())
                {
                    for (d, pub_d) in word_d.0.iter_mut().zip(pub_word_d.0.iter()) {
                        *d = *pub_d;
                    }
                }

                // If `deferred_proofs_digest` is not zero, then the current value should be equal
                // to `public_values.deferred_proofs_digest.

                // Set a flag to indicate whether `deferred_proofs_digest` is non-zero. The flags
                // are given by the elements of the array, and they will be used as filters to
                // constrain the equality.
                let mut is_non_zero_flags = vec![];
                for element in deferred_proofs_digest {
                    is_non_zero_flags.push(element);
                }

                // Using the flags, we can constrain the equality.
                for is_non_zero in is_non_zero_flags {
                    for (deferred_current, deferred_public) in deferred_proofs_digest
                        .iter()
                        .zip(public_values.deferred_proofs_digest.iter())
                    {
                        builder.assert_felt_eq(
                            is_non_zero * (*deferred_current - *deferred_public),
                            C::F::zero(),
                        );
                    }
                }

                // If it's not a shard with "CPU", then the deferred proofs digest should not
                // change.
                if !contains_cpu {
                    for (d, pub_d) in deferred_proofs_digest
                        .iter()
                        .zip(public_values.deferred_proofs_digest.iter())
                    {
                        builder.assert_felt_eq(*d, *pub_d);
                    }
                }

                // Update the deferred proofs digest.
                deferred_proofs_digest.copy_from_slice(&public_values.deferred_proofs_digest);
            }

            // Verify that the number of shards is not too large, i.e. that for every shard, we
            // have shard < 2^{MAX_LOG_NUMBER_OF_SHARDS}.
            C::range_check_felt(builder, public_values.shard, MAX_LOG_NUMBER_OF_SHARDS);

            // Update the reconstruct challenger.
            reconstruct_challenger.observe(builder, shard_proof.commitment.main_commit);
            for element in shard_proof.public_values.iter().take(machine.num_pv_elts()) {
                reconstruct_challenger.observe(builder, *element);
            }

            // Cumulative sum is updated by sums of all chips.
            for values in shard_proof.opened_values.chips.iter() {
<<<<<<< HEAD
                builder.assign(
                    local_cumulative_sum,
                    local_cumulative_sum + values.local_cumulative_sum,
                );
=======
                cumulative_sum = builder.eval(cumulative_sum + values.cumulative_sum);
>>>>>>> 9d4c5657
            }
        }

        // Write all values to the public values struct and commit to them.
        {
            // Compute the vk digest.
            let vk_digest = vk.hash(builder);

            // Collect the public values for challengers.
            let initial_challenger_public_values =
                initial_reconstruct_challenger.public_values(builder);
            let final_challenger_public_values = reconstruct_challenger.public_values(builder);

            // Collect the cumulative sum.
            let cumulative_sum_array = builder.ext2felt_v2(local_cumulative_sum);

            // Collect the deferred proof digests.
            let zero: Felt<_> = builder.eval(C::F::zero());
            let start_deferred_digest = [zero; POSEIDON_NUM_WORDS];
            let end_deferred_digest = [zero; POSEIDON_NUM_WORDS];

            // Collect the is_complete flag.
            // let is_complete_felt = var2felt(builder, is_complete);

            // Initialize the public values we will commit to.
            let mut recursion_public_values_stream = [zero; RECURSIVE_PROOF_NUM_PV_ELTS];
            let recursion_public_values: &mut RecursionPublicValues<_> =
                recursion_public_values_stream.as_mut_slice().borrow_mut();
            recursion_public_values.committed_value_digest = committed_value_digest;
            recursion_public_values.deferred_proofs_digest = deferred_proofs_digest;
            recursion_public_values.start_pc = start_pc;
            recursion_public_values.next_pc = current_pc;
            recursion_public_values.start_shard = initial_shard;
            recursion_public_values.next_shard = current_shard;
            recursion_public_values.start_execution_shard = initial_execution_shard;
            recursion_public_values.next_execution_shard = current_execution_shard;
            recursion_public_values.previous_init_addr_bits = initial_previous_init_addr_bits;
            recursion_public_values.last_init_addr_bits = current_init_addr_bits;
            recursion_public_values.previous_finalize_addr_bits =
                initial_previous_finalize_addr_bits;
            recursion_public_values.last_finalize_addr_bits = current_finalize_addr_bits;
            recursion_public_values.sp1_vk_digest = vk_digest;
            recursion_public_values.leaf_challenger = leaf_challenger_public_values;
            recursion_public_values.start_reconstruct_challenger = initial_challenger_public_values;
            recursion_public_values.end_reconstruct_challenger = final_challenger_public_values;
            recursion_public_values.cumulative_sum = cumulative_sum_array;
            recursion_public_values.start_reconstruct_deferred_digest = start_deferred_digest;
            recursion_public_values.end_reconstruct_deferred_digest = end_deferred_digest;
            recursion_public_values.exit_code = exit_code;
            recursion_public_values.is_complete = is_complete;
            recursion_public_values.compress_vk_digest = compress_vk_digest;
            // TODO: set the digest according to the previous values.
            recursion_public_values.digest = array::from_fn(|_| builder.eval(C::F::zero()));

            SC::commit_recursion_public_values(builder, *recursion_public_values);
        }
        */
    }
}

impl<SC: BabyBearFriConfig> SP1RecursionWitnessValues<SC> {
    pub fn shape(&self) -> SP1RecursionShape {
        let proof_shapes = self.shard_proofs.iter().map(|proof| proof.shape()).collect();
        let challenger_shapes = vec![
            SC::challenger_shape(&self.leaf_challenger),
            SC::challenger_shape(&self.initial_reconstruct_challenger),
        ];
        SP1RecursionShape { proof_shapes, challenger_shapes, is_complete: self.is_complete }
    }
}<|MERGE_RESOLUTION|>--- conflicted
+++ resolved
@@ -35,7 +35,10 @@
 };
 
 use crate::{
-    challenger::{CanObserveVariable, DuplexChallengerVariable, SpongeChallengerShape},
+    challenger::{
+        CanObserveVariable, DuplexChallengerVariable, FieldChallengerVariable,
+        SpongeChallengerShape,
+    },
     stark::{ShardProofVariable, StarkVerifier},
     BabyBearFriConfig, BabyBearFriConfigVariable, CircuitConfig, VerifyingKeyVariable,
 };
@@ -115,8 +118,6 @@
         machine: &StarkMachine<SC, RiscvAir<SC::Val>>,
         input: SP1RecursionWitnessVariable<C, SC>,
     ) {
-        unimplemented!()
-        /*
         // Read input.
         let SP1RecursionWitnessVariable {
             vk,
@@ -170,11 +171,7 @@
             initial_reconstruct_challenger.copy(builder);
 
         // Initialize the cumulative sum.
-<<<<<<< HEAD
-        let local_cumulative_sum: Ext<_, _> = builder.eval(C::EF::zero().cons());
-=======
-        let mut cumulative_sum: Ext<_, _> = builder.eval(C::EF::zero().cons());
->>>>>>> 9d4c5657
+        let global_cumulative_sum: Ext<_, _> = builder.eval(C::EF::zero().cons());
 
         // Assert that the number of proofs is not zero.
         assert!(!shard_proofs.is_empty());
@@ -291,7 +288,18 @@
             // Do not verify the cumulative sum here, since the permutation challenge is shared
             // between all shards.
             let mut challenger = leaf_challenger.copy(builder);
-            StarkVerifier::verify_shard(builder, &vk, machine, &mut challenger, &shard_proof);
+
+            let global_permutation_challenges =
+                (0..2).map(|_| challenger.sample_ext(builder)).collect::<Vec<_>>();
+
+            StarkVerifier::verify_shard(
+                builder,
+                &vk,
+                machine,
+                &mut challenger,
+                &shard_proof,
+                &global_permutation_challenges,
+            );
 
             // Assert that first shard has a "CPU". Equivalently, assert that if the shard does
             // not have a "CPU", then the current shard is not 1.
@@ -502,21 +510,17 @@
             C::range_check_felt(builder, public_values.shard, MAX_LOG_NUMBER_OF_SHARDS);
 
             // Update the reconstruct challenger.
-            reconstruct_challenger.observe(builder, shard_proof.commitment.main_commit);
+            reconstruct_challenger.observe(builder, shard_proof.commitment.global_main_commit);
             for element in shard_proof.public_values.iter().take(machine.num_pv_elts()) {
                 reconstruct_challenger.observe(builder, *element);
             }
 
             // Cumulative sum is updated by sums of all chips.
             for values in shard_proof.opened_values.chips.iter() {
-<<<<<<< HEAD
                 builder.assign(
-                    local_cumulative_sum,
-                    local_cumulative_sum + values.local_cumulative_sum,
+                    global_cumulative_sum,
+                    global_cumulative_sum + values.global_cumulative_sum,
                 );
-=======
-                cumulative_sum = builder.eval(cumulative_sum + values.cumulative_sum);
->>>>>>> 9d4c5657
             }
         }
 
@@ -531,7 +535,7 @@
             let final_challenger_public_values = reconstruct_challenger.public_values(builder);
 
             // Collect the cumulative sum.
-            let cumulative_sum_array = builder.ext2felt_v2(local_cumulative_sum);
+            let global_cumulative_sum_array = builder.ext2felt_v2(global_cumulative_sum);
 
             // Collect the deferred proof digests.
             let zero: Felt<_> = builder.eval(C::F::zero());
@@ -562,7 +566,7 @@
             recursion_public_values.leaf_challenger = leaf_challenger_public_values;
             recursion_public_values.start_reconstruct_challenger = initial_challenger_public_values;
             recursion_public_values.end_reconstruct_challenger = final_challenger_public_values;
-            recursion_public_values.cumulative_sum = cumulative_sum_array;
+            recursion_public_values.global_cumulative_sum = global_cumulative_sum_array;
             recursion_public_values.start_reconstruct_deferred_digest = start_deferred_digest;
             recursion_public_values.end_reconstruct_deferred_digest = end_deferred_digest;
             recursion_public_values.exit_code = exit_code;
@@ -573,7 +577,6 @@
 
             SC::commit_recursion_public_values(builder, *recursion_public_values);
         }
-        */
     }
 }
 
