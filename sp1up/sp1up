--- conflicted
+++ resolved
@@ -80,11 +80,7 @@
 
   # Install by downloading binaries
   if [[ "$SP1UP_REPO" == "succinctlabs/sp1" && -z "$SP1UP_BRANCH" && -z "$SP1UP_COMMIT" ]]; then
-<<<<<<< HEAD
-    SP1UP_VERSION=${SP1UP_VERSION:-main}
-=======
     SP1UP_VERSION=${SP1UP_VERSION:-latest}
->>>>>>> 31153925
     SP1UP_TAG=$SP1UP_VERSION
 
     if [[ "$SP1UP_VERSION" == [[:digit:]]* ]]; then
